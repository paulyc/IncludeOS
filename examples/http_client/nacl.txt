<<<<<<< HEAD
Iface eth0 {
    index: 0,
    config: dhcp-with-fallback,
    address: 10.0.0.42,
    netmask: 255.255.255.0,
    gateway: 10.0.0.1,
    dns: 8.8.8.8
}
=======
Iface eth0 dhcp
eth0.index: 0
>>>>>>> d935a775
<|MERGE_RESOLUTION|>--- conflicted
+++ resolved
@@ -1,13 +1,2 @@
-<<<<<<< HEAD
-Iface eth0 {
-    index: 0,
-    config: dhcp-with-fallback,
-    address: 10.0.0.42,
-    netmask: 255.255.255.0,
-    gateway: 10.0.0.1,
-    dns: 8.8.8.8
-}
-=======
 Iface eth0 dhcp
-eth0.index: 0
->>>>>>> d935a775
+eth0.index: 0