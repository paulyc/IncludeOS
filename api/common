// -*- C++ -*-
// This file is a part of the IncludeOS unikernel - www.includeos.org
//
// Copyright 2015 Oslo and Akershus University College of Applied Sciences
// and Alfred Bratterud
//
// Licensed under the Apache License, Version 2.0 (the "License");
// you may not use this file except in compliance with the License.
// You may obtain a copy of the License at
//
//     http://www.apache.org/licenses/LICENSE-2.0
//
// Unless required by applicable law or agreed to in writing, software
// distributed under the License is distributed on an "AS IS" BASIS,
// WITHOUT WARRANTIES OR CONDITIONS OF ANY KIND, either express or implied.
// See the License for the specific language governing permissions and
// limitations under the License.

#pragma once
#ifndef INCLUDEOS_COMMON_HEADER
#define INCLUDEOS_COMMON_HEADER

#if !defined(__cplusplus)
#error "IncludeOS must be built with a C++ compiler"
#endif

#ifdef ARCH_X86
static_assert(sizeof(void*) == 4, "Pointer must match arch");
#endif
#ifdef ARCH_X64
static_assert(sizeof(void*) == 8, "Pointer must match arch");
#endif

/* BOCHS Break point */
#define BREAK() __asm__ volatile("xchg %bx,%bx");

/* debugging macros */
#include "debug"
#include "info"

#define LIKELY(x)       __builtin_expect(!!(x), 1)
#define UNLIKELY(x)     __builtin_expect(!!(x), 0)

#include <gsl/gsl>

/* Define our own termination policy for contract   */
/* violation to generate relevant information about */
/* the reason for termination.                      */
#if defined(OS_TERMINATE_ON_CONTRACT_VIOLATION)

#include <cstdlib>
<<<<<<< HEAD

=======
>>>>>>> bd4dac0a

#undef Expects
#undef Ensures

<<<<<<< HEAD
inline void __assert_fail(const char *expr, const char *file, int line, const char *func){
  fprintf(stderr, "%s:%i:%s %s \n",file, line, func, expr);
  fflush(NULL);
=======
#ifndef INCLUDEOS_SINGLE_THREADED
#include <smp>
#endif

inline void __assert_fail(const char *expr, const char *file, int line, const char *func){
#ifndef INCLUDEOS_SINGLE_THREADED
  SMP::global_lock();
#endif
  fprintf(stderr, "%s:%i:%s %s \n",file, line, func, expr);
  fflush(NULL);
#ifndef INCLUDEOS_SINGLE_THREADED
  SMP::global_unlock();
#endif
>>>>>>> bd4dac0a
  exit(67);
}

#define Expects(x) ((void)((x) || (__assert_fail("Expects failed: "#x, __FILE__, __LINE__, __func__),0)))
#define Ensures(x) ((void)((x) || (__assert_fail("Ensures failed: "#x, __FILE__, __LINE__, __func__),0)))
<<<<<<< HEAD

/* #define Expects(cond)
  assert(LIKELY(cond) && "OS: Precondition failed") */

/* #define Ensures(cond)
   assert(LIKELY(cond) && "OS: Postcondition failed") */
=======
>>>>>>> bd4dac0a

#endif //< defined(OS_TERMINATE_ON_CONTRACT_VIOLATION)

#endif //< INCLUDEOS_COMMON_HEADER<|MERGE_RESOLUTION|>--- conflicted
+++ resolved
@@ -49,19 +49,10 @@
 #if defined(OS_TERMINATE_ON_CONTRACT_VIOLATION)
 
 #include <cstdlib>
-<<<<<<< HEAD
-
-=======
->>>>>>> bd4dac0a
 
 #undef Expects
 #undef Ensures
 
-<<<<<<< HEAD
-inline void __assert_fail(const char *expr, const char *file, int line, const char *func){
-  fprintf(stderr, "%s:%i:%s %s \n",file, line, func, expr);
-  fflush(NULL);
-=======
 #ifndef INCLUDEOS_SINGLE_THREADED
 #include <smp>
 #endif
@@ -75,21 +66,11 @@
 #ifndef INCLUDEOS_SINGLE_THREADED
   SMP::global_unlock();
 #endif
->>>>>>> bd4dac0a
   exit(67);
 }
 
 #define Expects(x) ((void)((x) || (__assert_fail("Expects failed: "#x, __FILE__, __LINE__, __func__),0)))
 #define Ensures(x) ((void)((x) || (__assert_fail("Ensures failed: "#x, __FILE__, __LINE__, __func__),0)))
-<<<<<<< HEAD
-
-/* #define Expects(cond)
-  assert(LIKELY(cond) && "OS: Precondition failed") */
-
-/* #define Ensures(cond)
-   assert(LIKELY(cond) && "OS: Postcondition failed") */
-=======
->>>>>>> bd4dac0a
 
 #endif //< defined(OS_TERMINATE_ON_CONTRACT_VIOLATION)
 
