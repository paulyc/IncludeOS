// This file is a part of the IncludeOS unikernel - www.includeos.org
//
// Copyright 2015 Oslo and Akershus University College of Applied Sciences
// and Alfred Bratterud
//
// Licensed under the Apache License, Version 2.0 (the "License");
// you may not use this file except in compliance with the License.
// You may obtain a copy of the License at
// 
//     http://www.apache.org/licenses/LICENSE-2.0
// 
// Unless required by applicable law or agreed to in writing, software
// distributed under the License is distributed on an "AS IS" BASIS,
// WITHOUT WARRANTIES OR CONDITIONS OF ANY KIND, either express or implied.
// See the License for the specific language governing permissions and
// limitations under the License.

#ifndef HW_PCI_DEVICE_HPP
#define HW_PCI_DEVICE_HPP

#include <cstdint>
#include <common>
#include "msi.hpp"

#define  PCI_CAP_ID_AF        0x13	/* PCI Advanced Features */
#define  PCI_CAP_ID_MAX       PCI_CAP_ID_AF
#define  PCI_EXT_CAP_ID_PASID 0x1B	/* Process Address Space ID */
#define  PCI_EXT_CAP_ID_MAX   PCI_EXT_CAP_ID_PASID    

#define  PCI_CAP_ID_AF        0x13	/* PCI Advanced Features */
#define  PCI_CAP_ID_MAX       PCI_CAP_ID_AF
#define  PCI_EXT_CAP_ID_PASID 0x1B	/* Process Address Space ID */
#define  PCI_EXT_CAP_ID_MAX   PCI_EXT_CAP_ID_PASID    

namespace PCI {

  static const uint16_t  CONFIG_ADDR           {0xCF8U};
  static const uint16_t  CONFIG_DATA           {0xCFCU};
  static const uint8_t   CONFIG_INTR           {0x3CU};

  static const uint8_t   CONFIG_VENDOR         {0x00U};
  static const uint8_t   CONFIG_CLASS_REV      {0x08U};

  static const uint8_t   CONFIG_BASE_ADDR_0    {0x10U};

  static const uint32_t  BASE_ADDRESS_MEM_MASK {~0x0FUL};
  static const uint32_t  BASE_ADDRESS_IO_MASK  {~0x03UL};

  static const uint32_t  WTF                   {0xffffffffU};

  /** 
   *  @brief PCI device message format
   *
   *  Used to communicate with PCI devices
   */
  union msg {

    //! The whole message
    uint32_t data;
  
    /**
     *  Packed attribtues, ordered low to high.
     *
     *  @note: Doxygen thinks this is a function - it's not
     *
     *  it's a GCC-directive.
     */
    struct __attribute__((packed)) {
      //! The PCI register
      uint8_t reg;
    
      //! The 16-bit PCI-address @see pci_addr()
      uint16_t addr;
      uint8_t  code;
    };
  }; //< union msg

  /** Relevant class codes (many more) */
  enum classcode_t {
    OLD,
    STORAGE,
    NIC,
    DISPLAY,
    MULTIMEDIA,
    MEMORY,
    BRIDGE,
    COMMUNICATION,
    BASE_SYSTEM_PER,
    INPUT_DEVICE,
    DOCKING_STATION,
    PROCESSOR,
    SERIAL_BUS,
    WIRELESS,
    IO_CTL,
    SATELLITE,
    ENCRYPTION,
    SIGPRO,
    OTHER=255
  }; //< enum classcode_t
  
  struct Resource {
    uint32_t start_;
    uint32_t len_;
    Resource* next {nullptr};
    Resource(const uint32_t start, const uint32_t len) : start_{start}, len_{len} {};
  };
  
} //< namespace PCI

namespace hw {
  /**
   *  @brief Communication class for all PCI devices
   *  
   *  All low level communication with PCI devices should (ideally) go here.
   *  
   *  @todo 
   *  - Consider if we ever need to separate the address into 'bus/dev/func' parts.
   *  - Do we ever need anything but PCI Devices?
   */
  class PCI_Device { // public Device //Why not? A PCI device is too general to be accessible?
  public:
  
    enum {
      VENDOR_AMD     = 0x1022,
      VENDOR_INTEL   = 0x8086,
      VENDOR_CIRRUS  = 0x1013,
      VENDOR_VIRTIO  = 0x1AF4,
      VENDOR_REALTEK = 0x10EC
    };

    /**
     *  Constructor
     *
     *  @param pci_addr:  A 16-bit PCI address.
     *  @param device_id: A device ID, consisting of PCI vendor and product ID's.
     *
     *  @see pci_addr() for more about the address  
     */
    explicit PCI_Device(const uint16_t pci_addr, const uint32_t device_id);
  
    //! @brief Read from device with implicit pci_address (e.g. used by Nic)
    uint32_t read_dword(const uint8_t reg) noexcept;

    //! @brief Read from device with explicit pci_addr
    static uint32_t read_dword(const uint16_t pci_addr, const uint8_t reg) noexcept;

    //! @brief Write to device with implicit pci_address (e.g. used by Nic)
    void write_dword(const uint8_t reg, const uint32_t value) noexcept;

    uint16_t read16(const uint8_t reg) noexcept;
    void write16(const uint8_t reg, const uint16_t value) noexcept;
    
    /** 
     *  Probe for a device on the given address
     *
     *  @param pci_addr: the address to probe
     *     
     *  @deprecated We got a 20% performance degradation using this for probing
     *
     *  @see PCI_Device()
     */
    static PCI_Device* Create(uint16_t pci_addr);  

    // @brief Get a device by address. @see pci_addr().
    static PCI_Device* get(uint16_t pci_addr);

    // @brief Get a device by individual address parts.
    // @todo  Will we ever need this?  
    static PCI_Device* get(int busno, int devno, int funcno);
  
    /** A descriptive name  */
    inline const char* name();
  
    /**
     *  Get the PCI address of device.
     *
     *  The address is a composite of 'bus', 'device' and 'function', usually used
     *  (i.e. by Linux) to designate a PCI device.
     *
     *  @return: The address of the device
     */
    inline uint16_t pci_addr() const noexcept
    { return pci_addr_; };
    
    /** Get the pci class code. */
    inline PCI::classcode_t classcode() const noexcept
    { return static_cast<PCI::classcode_t>(devtype_.classcode); }
  
    inline uint16_t rev_id() const noexcept
    { return devtype_.rev_id; }

    /** Get the pci vendor and product id */
    inline uint16_t vendor_id() const noexcept
    { return device_id_.vendor; }

    inline uint16_t product_id() const noexcept
    { return device_id_.product; }
  
    /**
     *  Parse all Base Address Registers (BAR's)
     *
     *  Used to determine how to communicate with the device.
     *
     *  This function adds resources to the PCI_Device.
     */
    void probe_resources() noexcept;
  
    /** The base address of the (first) I/O resource */
    uint32_t iobase() const noexcept;

    typedef uint32_t pcicap_t;
    void parse_capabilities();
    
    // MSI and MSI-X capabilities for this device
<<<<<<< HEAD
    bool has_msi_cap();
    bool has_msix_cap();
=======
    // the cap offsets and can also be used as boolean to determine
    // device MSI/MSIX support
    int msi_cap();
    int msix_cap();
    // call this when msix is supported
    void init_msix();
    // getter spam for msix
    uintptr_t get_membar(uint8_t idx)
    {
      auto* res = res_mem_;
      
      // due to separation of resources, its hard to tell
      // what idx is what BIR, so lets just return the first membar
      return res->start_;
      
      while (idx != 0 && res->next)
      {
        idx--; res = res->next;
      }
      
      return res->start_;
    }
>>>>>>> f21fae75
    
  private:
    // @brief The 3-part PCI address
    uint16_t pci_addr_;
  
    //@brief The three address parts derived (if needed)      
    uint8_t busno_  {0};
    uint8_t devno_  {0};
    uint8_t funcno_ {0};
  
    // @brief The 2-part ID retrieved from the device
    union vendor_product {
      uint32_t __value;
      struct __attribute__((packed)) {
        uint16_t vendor;
        uint16_t product;
      };
    } device_id_;

    // @brief The class code (device type)
    union class_revision {
      uint32_t reg;
      struct __attribute__((packed)) {
        uint8_t rev_id;
        uint8_t prog_if;
        uint8_t subclass;
        uint8_t classcode;
      };
      struct __attribute__((packed)) {
        uint16_t class_subclass;
        uint8_t __prog_if; //Overlaps the above
        uint8_t revision;        
      };
    } devtype_;

    // @brief Printable names
    const char* classname_;
    const char* vendorname_;
    const char* productname_;
  
    // Device Resources

    /** A device resource - possibly a list */
    typedef PCI::Resource Resource;
    
    //! @brief Resource lists. Members added by add_resource();
    Resource* res_mem_ {nullptr};
    Resource* res_io_  {nullptr};
    
    /**
     *  Add a resource to a resource queue.
     *
     *  (This seems pretty dirty; private class, reference to pointer etc.) */
    void add_resource(Resource* res, Resource*& Q) noexcept {
      if (Q) {
        auto* q = Q;
        while (q->next) q = q->next;
        q->next = res;
      } else {
        Q = res;
      }
    }
    
    pcicap_t caps[PCI_CAP_ID_MAX+1];
    
<<<<<<< HEAD
=======
    // has msix support if not null
    msix_t*  msix = nullptr;
    
>>>>>>> f21fae75
  }; //< class PCI_Device

} //< namespace hw

#endif //< HW_PCI_DEVICE_HPP<|MERGE_RESOLUTION|>--- conflicted
+++ resolved
@@ -21,11 +21,6 @@
 #include <cstdint>
 #include <common>
 #include "msi.hpp"
-
-#define  PCI_CAP_ID_AF        0x13	/* PCI Advanced Features */
-#define  PCI_CAP_ID_MAX       PCI_CAP_ID_AF
-#define  PCI_EXT_CAP_ID_PASID 0x1B	/* Process Address Space ID */
-#define  PCI_EXT_CAP_ID_MAX   PCI_EXT_CAP_ID_PASID    
 
 #define  PCI_CAP_ID_AF        0x13	/* PCI Advanced Features */
 #define  PCI_CAP_ID_MAX       PCI_CAP_ID_AF
@@ -212,10 +207,6 @@
     void parse_capabilities();
     
     // MSI and MSI-X capabilities for this device
-<<<<<<< HEAD
-    bool has_msi_cap();
-    bool has_msix_cap();
-=======
     // the cap offsets and can also be used as boolean to determine
     // device MSI/MSIX support
     int msi_cap();
@@ -238,7 +229,6 @@
       
       return res->start_;
     }
->>>>>>> f21fae75
     
   private:
     // @brief The 3-part PCI address
@@ -304,12 +294,9 @@
     
     pcicap_t caps[PCI_CAP_ID_MAX+1];
     
-<<<<<<< HEAD
-=======
     // has msix support if not null
     msix_t*  msix = nullptr;
     
->>>>>>> f21fae75
   }; //< class PCI_Device
 
 } //< namespace hw
