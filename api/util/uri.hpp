--- conflicted
+++ resolved
@@ -94,7 +94,6 @@
   /// Whether to perform parsing on the the data specified in {uri}
   ///
   explicit URI(const std::experimental::string_view uri, const bool parse = true);
-  URI(const char*, const bool parse = true);
 
   ///////////////////////////////////////////////
   //----------RFC-specified URI parts----------//
@@ -135,8 +134,6 @@
   bool host_is_ip4() const noexcept;
 
   ///
-<<<<<<< HEAD
-=======
   /// Get host and port as a view
   ///
   /// Format <host>:<port>
@@ -146,7 +143,6 @@
   std::experimental::string_view host_and_port() const noexcept;
 
   ///
->>>>>>> 54d3dab3
   /// Get the raw port number in decimal character representation.
   ///
   /// @return The raw port number in decimal character representation
