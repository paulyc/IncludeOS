--- conflicted
+++ resolved
@@ -52,16 +52,8 @@
     /** Bottom upstream input, "Bottom up". Handle raw ethernet buffer. */
     void receive(Packet_ptr);
 
-<<<<<<< HEAD
-    /** Delegate upstream IPv4 upstream. */
-    void set_ip4_upstream(upstream_ip del)
-    { ip4_upstream_ = del; }
-
-    /** Delegate upstream IPv4 upstream. */
-=======
 
     /** Protocol handler getters */
->>>>>>> fbf2836f
     upstream_ip& ip4_upstream()
     { return ip4_upstream_; }
 
@@ -84,14 +76,6 @@
     void set_arp_upstream(upstream del)
     { arp_upstream_ = del; }
 
-
-    /**
-     * @brief      Sets the vlan upstream.
-     *
-     * @param[in]  del   The upstream delegate
-     */
-    void set_vlan_upstream(upstream del)
-    { vlan_upstream_ = del; }
 
     /**
      * @brief      Sets the vlan upstream.
