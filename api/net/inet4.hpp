--- conflicted
+++ resolved
@@ -44,11 +44,7 @@
     { return nic_.ifname(); }
 
     hw::MAC_addr link_addr() override
-<<<<<<< HEAD
     { return nic_.mac(); }
-=======
-    { return eth_.mac(); }
->>>>>>> edeff9ac
 
     IP4::addr ip_addr() override
     { return ip4_addr_; }
@@ -56,13 +52,8 @@
     IP4::addr netmask() override
     { return netmask_; }
 
-<<<<<<< HEAD
-    IP4::addr router() override
-    { return router_; }
-=======
     IP4::addr gateway() override
     { return gateway_; }
->>>>>>> edeff9ac
 
     IP4& ip_obj() override
     { return ip4_; }
