// This file is a part of the IncludeOS unikernel - www.includeos.org
//
// Copyright 2015-2017 Oslo and Akershus University College of Applied Sciences
// and Alfred Bratterud
//
// Licensed under the Apache License, Version 2.0 (the "License");
// you may not use this file except in compliance with the License.
// You may obtain a copy of the License at
//
//     http://www.apache.org/licenses/LICENSE-2.0
//
// Unless required by applicable law or agreed to in writing, software
// distributed under the License is distributed on an "AS IS" BASIS,
// WITHOUT WARRANTIES OR CONDITIONS OF ANY KIND, either express or implied.
// See the License for the specific language governing permissions and
// limitations under the License.

#pragma once
#ifndef NET_TCP_HPP
#define NET_TCP_HPP

#include "common.hpp"
#include "connection.hpp"
#include "headers.hpp"
#include "listener.hpp"
#include "packet.hpp"

#include <map>  // connections, listeners
#include <queue>  // writeq
#include <net/inet.hpp>
#include <net/socket.hpp>
<<<<<<< HEAD
#include <bitset>
=======
>>>>>>> fdab7513

namespace net {

  struct TCP_error : public std::runtime_error {
    using runtime_error::runtime_error;
  };
  /**
   * @brief      An access point for TCP, handling connections, config and such.
   */
  class TCP {
  public:
    using IPStack         = IP4::Stack;

    using CleanupCallback = tcp::Connection::CleanupCallback;
    using ConnectCallback = tcp::Connection::ConnectCallback;

    friend class tcp::Connection;
    friend class tcp::Listener;

  private:
    using Listeners       = std::map<tcp::Socket, std::unique_ptr<tcp::Listener>>;
    using Connections     = std::map<tcp::Connection::Tuple, tcp::Connection_ptr>;

    /**
     * @brief      Class for port utility.
     */
    class Port_util {
    public:
      /**
       * @brief      Construct a port util with a new generated ephemeral port
       *             and a empty port list.
       */
      Port_util();

      /**
       * @brief      Gets the next ephemeral port.
       *             increment_ephemeral may throw
       *
       * @return     The next ephemeral port.
       */
      uint16_t get_next_ephemeral()
      {
        increment_ephemeral();
        return ephemeral_;
      }

      /**
       * @brief      Bind a port, making it reserved.
       *
       * @param[in]  port  The port
       */
      void bind(const uint16_t port) noexcept
      {
        Expects(port < port_ranges::DYNAMIC_END);
        ports.set(port);

        if(port_ranges::is_dynamic(port)) ++eph_count;
      }

      /**
       * @brief      Unbind a port, making it available.
       *
       * @param[in]  port  The port
       */
      void unbind(const uint16_t port) noexcept
      {
        Expects(port < port_ranges::DYNAMIC_END);
        ports.reset(port);

        if(port_ranges::is_dynamic(port)) --eph_count;
      }

      /**
       * @brief      Determines if the port is bound.
       *
       * @param[in]  port  The port
       *
       * @return     True if bound, False otherwise.
       */
      bool is_bound(const uint16_t port) const noexcept
      {
        Expects(port < port_ranges::DYNAMIC_END);
        return ports[port];
      }

      /**
       * @brief      Determines if it has any free ephemeral ports.
       *
       * @return     True if has free ephemeral, False otherwise.
       */
      bool has_free_ephemeral() const noexcept
      { return eph_count < (port_ranges::DYNAMIC_END - port_ranges::DYNAMIC_START); }

    private:
      std::bitset<65536> ports;
      uint16_t           ephemeral_;
      uint16_t           eph_count;

      /**
       * @brief      Increment the ephemeral port by one.
       *             Throws if there are no more free ephemeral ports available.
       */
      void increment_ephemeral();

    }; // < class Port_util
    using Port_lists      = std::map<tcp::Address, Port_util>;

    using Error_type      = Inet<IP4>::Error_type;
    using Error_code      = Inet<IP4>::Error_code;

  public:
    /////// TCP Stuff - Relevant to the protocol /////

    /// USER INTERFACE - TCP ///

    /**
     * @brief      Construct a TCP instance for a given IPStack with default values.
     *
     * @param      <unnamed>  The IPStack used by TCP
     */
    TCP(IPStack&);

    /**
     * @brief      Bind to a port to start listening for new connections
     *             Throws if unable to bind
     *
     * @param[in]  port  The port
     * @param[in]  cb    (optional) Connect callback to be invoked on new connections.
     *
     * @return     A TCP Listener
     */
    tcp::Listener& listen(const tcp::port_t port, ConnectCallback cb = nullptr)
    { return listen({0, port}, std::move(cb)); }

    /**
     * @brief      Bind to a socket to start listening for new connections
     *             Throws if unable to bind
     *
     * @param[in]  socket  The socket
     * @param[in]  cb      (optional) Connect callback to be invoked on new connections.
     *
     * @return     A TCP Listener
     */
    tcp::Listener& listen(tcp::Socket socket, ConnectCallback cb = nullptr);

    /**
     * @brief Close a Listener
     * @details Closes the Listener and removes it from the
     * map of listeners
     *
     * @param socket listening socket
     * @return whether the listener existed and was closed
     */
    bool close(tcp::Socket socket);

    /**
     * @brief      Make an outgoing connection to a TCP remote (IP:port).
     *             May throw if no available ephemeral ports.
     *
     * @param[in]  remote     The remote
     * @param[in]  cb         Connect callback to be invoked when the connection is established.
     */
    void connect(Socket remote, ConnectCallback cb);

    /**
     * @brief      Make an outgoing connection from a given source address.
     *             May throw if the source address can not be bound to, or if
     *             no available ephemeral port.
     *
     * @param[in]  source    The source address
     * @param[in]  remote    The remote socket
     * @param[in]  callback  The connect callback
     */
    void connect(tcp::Address source, tcp::Socket remote, ConnectCallback callback);

    /**
     * @brief      Make an outgoing connection to from a given source socket.
     *             May throw if the socket cannot be bound to (for different reasons).
     *
     * @param[in]  local     The local socket
     * @param[in]  remote    The remote socket
     * @param[in]  callback  The connect callback
     */
    void connect(tcp::Socket local, tcp::Socket remote, ConnectCallback callback);

    /**
     * @brief      Make an outgoing connecction to a TCP remote (IP:port).
     *             May throw if no available ephemeral ports.
     *
     * @param[in]  remote  The remote socket
     *
     * @return     A ptr to an unestablished TCP Connection
     */
    tcp::Connection_ptr connect(Socket remote);

    /**
     * @brief      Make an outgoing connection from a given source address.
     *             May throw if the source address can not be bound to, or if
     *             no available ephemeral port.
     *
     * @param[in]  source  The source
     * @param[in]  remote  The remote
     *
     * @return     A ptr to an unestablished TCP Connection
     */
    tcp::Connection_ptr connect(tcp::Address source, tcp::Socket remote);

    /**
     * @brief      Make an outgoing connection to from a given source socket.
     *             May throw if the socket cannot be bound to (for different reasons).
     *
     * @param[in]  local   The local
     * @param[in]  remote  The remote
     *
     * @return     A ptr to an unestablished TCP Connection
     */
    tcp::Connection_ptr connect(tcp::Socket local, tcp::Socket remote);

    /**
     * @brief      Insert a connection ptr into the TCP (used for restoring)
     *
     * @param[in]  <unnamed>  A ptr to an TCP Connection
     */
    void insert_connection(tcp::Connection_ptr);

    /**
     * @brief      Receive a Packet from the network layer (IP)
     *
     * @param[in]  <unnamed>  A network packet
     */
    void receive(net::Packet_ptr);

    /**
     * @brief      Sets a delegate to the network output.
     *
     * @param[in]  del   A downstream delegate
     */
    void set_network_out(downstream del)
    { _network_layer_out = del; }

    /**
     * @brief      Computes the TCP checksum of a segment
     *
     * @param[in]  <unnamed>  a TCP Segment
     *
     * @return     The checksum of the TCP segment
     */
    static uint16_t checksum(const tcp::Packet&);

    /**
     * @brief      Returns a collection of the listeners for this instance.
     *
     * @return     A collection of Listeners
     */
    const auto& listeners() const
    { return listeners_; }

    /**
     * @brief      Returns a collection of the connections for this instance.
     *
     * @return     A collection of Connections
     */
    const auto& connections() const
    { return connections_; }

    /**
     * @brief      Number of listening ports
     *
     * @return     Number of listening ports
     */
    size_t listening_ports() const
    { return listeners_.size(); }

    /**
     * @brief      The total number of active connections
     *
     * @return     The total number of active connections
     */
    size_t active_connections() const
    { return connections_.size(); }

    /**
     * @brief      Sets the MSL (Maximum Segment Lifetime)
     *
     * @param[in]  msl   The MSL in milliseconds
     */
    void set_MSL(const std::chrono::milliseconds msl)
    { max_seg_lifetime_ = msl; }

    /**
     * @brief      The MSL (Maximum Segment Lifetime)
     *
     * @return     The MSL in milliseconds
     */
    auto MSL() const
    { return max_seg_lifetime_; }

    /**
     * @brief      Sets the window size advertisted per Connection.
     *
     * @param[in]  wsize  The window size
     */
    void set_window_size(const uint32_t wsize)
    { Expects(wsize <= 0x40000000); win_size_ = wsize; }

    /**
     * @brief      Sets the window size with a windowscale factor.
     *             The wsize is left shifted with the factor supplied:
     *             wsize << factor (wsize * 2^factor)
     *
     * @param[in]  wsize   The window size
     * @param[in]  factor  The wscale factor
     */
    void set_window_size(const uint32_t wsize, const uint8_t factor)
    {
      set_wscale(factor);
      set_window_size(wsize << factor);
    }

    /**
     * @brief      Returns the window size set.
     *
     * @return     The window size
     */
    constexpr uint32_t window_size() const
    { return win_size_; }

    /**
     * @brief      Sets the window scale factor [RFC 7323] p. 8
     *             Setting factor to 0 means wscale is turned off.
     *
     * @param[in]  factor  The wscale factor
     */
    void set_wscale(const uint8_t factor)
    { Expects(factor <= 14 && "WScale factor cannot exceed 14"); wscale_ = factor; }

    /**
     * @brief      Returns the current wscale factor set.
     *
     * @return     The wscale factor
     */
    constexpr uint8_t wscale() const
    { return wscale_; }

    /**
     * @brief      Returns whether this TCP is using window scaling.
     *             A wscale factor of 0 means off.
     *
     * @return     Whether wscale is being used
     */
    constexpr bool uses_wscale() const
    { return wscale_ > 0; }

    /**
     * @brief      Sets if Timestamp Options is gonna be used.
     *
     * @param[in]  active  Whether Timestamp Options are in use.
     */
    void set_timestamps(bool active)
    { timestamps_ = active; }

    /**
     * @brief      Whether the TCP instance is using Timestamp Options or not.
     *
     * @return     Whether the TCP instance is using Timestamp Options or not
     */
    constexpr bool uses_timestamps() const
    { return timestamps_; }

    /**
     * @brief      Sets the dack. [RFC 1122] (p.96)
     *
     * @param[in]  dack_timeout  The dack timeout
     */
    void set_DACK(const std::chrono::milliseconds dack_timeout)
    { dack_timeout_ = dack_timeout; }

    /**
     * @brief      Returns the delayed ACK timeout (ms)
     *
     * @return     time to wait before sending an ACK
     */
    auto DACK_timeout() const
    { return dack_timeout_; }

    /**
     * @brief      Sets the maximum amount of allowed concurrent connection attempts.
     *
     * @param[in]  limit  The limit
     */
    void set_max_syn_backlog(const uint16_t limit)
    { max_syn_backlog_ = limit; }

    /**
     * @brief      The maximum amount of allowed concurrent connection attempts.
     *
     * @return     The limit
     */
    constexpr uint16_t max_syn_backlog() const
    { return max_syn_backlog_; }

    /**
     * @brief      The Maximum Segment Size to be used for this instance.
     *             [RFC 793] [RFC 879] [RFC 6691]
     *             This is the MTU - IP_hdr - TCP_hdr
     *
     * @return     The MSS
     */
    constexpr uint16_t MSS() const
    { return network().MDDS() - sizeof(tcp::Header); }

    /**
     * @brief      Returns a string representation of the listeners and connections.
     *
     * @return     String representation of this instance.
     */
    std::string to_string() const;

    /**
     * @brief      Returns the status about the instance as a string.
     *
     * @return     An info string
     */
    std::string status() const
    { return to_string(); }

    /**
     * @brief      Determines if the socket is bound.
     *
     * @param[in]  socket  The socket
     *
     * @return     True if bound, False otherwise.
     */
    bool is_bound(const tcp::Socket socket) const;

    /**
     * @brief      Number of connections queued for writing.
     *
     * @return     Number of connections queued for writing
     */
    size_t writeq_size() const
    { return writeq.size(); }

    /**
     * @brief      The IP address for which the TCP instance is "connected".
     *
     * @return     An IP4 address
     */
    tcp::Address address() const noexcept
    { return inet_.ip_addr(); }

    /**
     * @brief      The stack object for which the TCP instance is "bound to"
     *
     * @return     An IP Stack obj
     */
    IPStack& stack() const
    { return inet_; }

    /** Is called when an Error has occurred in the OS */
    void error_report(const Error&);

    /** Is called when an ICMP error message has been received in response to a sent TCP packet */
    void error_report(const ICMP_error& err, Socket dest);

  private:
    IPStack&      inet_;
    Listeners     listeners_;
    Connections   connections_;

    Port_lists    ports_;

    downstream  _network_layer_out;

    /** Internal writeq - connections gets queued in the wait for packets and recvs offer */
    std::deque<tcp::Connection_ptr> writeq;

    /* Settings */

    /** Maximum segment lifetime (this affects TIME-WAIT period - a connection will be closed after 2*MSL) */
    std::chrono::milliseconds max_seg_lifetime_;
    /** The window size of the packet */
    uint32_t                  win_size_;
    /** Window scale factor [RFC 7323] p. 8 */
    uint8_t                   wscale_;
    /** Timestamp option active [RFC 7323] p. 11 */
    bool                      timestamps_;
    /** Delayed ACK timeout - how long should we wait with sending an ACK */
    std::chrono::milliseconds dack_timeout_;
    /** Maximum SYN queue backlog */
    uint16_t                  max_syn_backlog_;

    /** Stats */
    uint64_t& bytes_rx_;
    uint64_t& bytes_tx_;
    uint64_t& packets_rx_;
    uint64_t& packets_tx_;
    uint64_t& incoming_connections_;
    uint64_t& outgoing_connections_;
    uint64_t& connection_attempts_;
    uint32_t& packets_dropped_;

    /**
     * @brief      Transmit an outgoing TCP segment to the network.
     *             Makes sure the segment is okay, setting checksum and such.
     *
     * @param[in]  <unnamed>  A TCP Segment
     */
    void transmit(tcp::Packet_ptr);

    /**
     * @brief      Generate a unique initial sequence number (ISS).
     *
     * @return     A sequence number (SEQ)
     */
    static tcp::seq_t generate_iss();

    /**
     * @brief      Gets an incremental timestamp value.
     *
     * @return     The timestamp value.
     */
    uint32_t get_ts_value() const;

    /**
     * @brief      The IP4 object bound to the IPStack
     *
     * @return     An IP4 object
     */
    IP4& network() const
    { return inet_.ip_obj(); }

    /**
     * @brief      Drops the TCP segment
     *
     * @param[in]  <unnamed>  A TCP Segment
     */
    void drop(const tcp::Packet&);


    // INTERNALS - Handling of collections

    /**
     * @brief      Binds a socket, reserving it for future use
     *             (until unbound)
     *             Throws if unable to bind.
     *
     * @param[in]  socket  The socket
     */
    void bind(const tcp::Socket socket);

    /**
     * @brief      Unbinds a socket, making it free for future use
     *
     * @param[in]  socket  The socket
     *
     * @return     Returns wether there was a socket that got unbound
     */
    bool unbind(const tcp::Socket socket);

    /**
     * @brief      Bind to an socket where the address is given and the
     *             port is an ephemeral port.
     *             Throws if there are no more free ephemeral ports.
     *
     * @param[in]  addr  The address
     *
     * @return     The socket that got bound.
     */
    tcp::Socket bind(const tcp::Address addr);

    /**
     * @brief      Binds to an socket where the address is given by the
     *             stack and port is ephemeral. See bind(addr)
     *
     * @return     The socket that got bound.
     */
    tcp::Socket bind()
    { return bind(address()); }

    /**
     * @brief      Determines if the source address is valid.
     *
     * @param[in]  addr  The source address
     *
     * @return     True if valid source, False otherwise.
     */
    bool is_valid_source(const tcp::Address addr) const noexcept
    { return addr == address() or addr == 0; /* temp */ }

    /**
     * @brief      Try to find the listener bound to socket.
     *             If none is found directly, try any address (0).
     *
     * @param[in]  socket  The socket the listener is bound to
     *
     * @return     A listener iterator
     */
    Listeners::iterator find_listener(const tcp::Socket socket)
    {
      Listeners::iterator it = listeners_.find(socket);
      if(it == listeners_.end() and socket.address() != 0)
        it = listeners_.find({0, socket.port()});
      return it;
    }

    /**
     * @brief      Try to find the listener bound to socket.
     *             If none is found directly, try any address (0).
     *
     * @param[in]  socket  The socket the listener is bound to
     *
     * @return     A listener const iterator
     */
    Listeners::const_iterator cfind_listener(const tcp::Socket socket) const
    {
      Listeners::const_iterator it = listeners_.find(socket);
      if(it == listeners_.cend() and socket.address() != 0)
        it = listeners_.find({0, socket.port()});
      return it;
    }

    /**
     * @brief      Adds a connection.
     *
     * @param[in]  <unnamed>  A ptr to the Connection
     */
    void add_connection(tcp::Connection_ptr);

    /**
     * @brief      Creates a connection.
     *
     * @param[in]  local    The local socket
     * @param[in]  remote   The remote socket
     * @param[in]  cb       Connect callback
     *
     * @return     A ptr to the Connection whos created
     */
    tcp::Connection_ptr create_connection(Socket local,
                                          Socket remote,
                                          ConnectCallback cb = nullptr);

    /**
     * @brief      Closes and deletes a connection.
     *
     * @param[in]  conn  A ptr to a Connection
     */
    void close_connection(tcp::Connection_ptr conn)
    {
      unbind(conn->local());
      connections_.erase(conn->tuple());
    }

    /**
     * @brief      Closes and deletes a listener.
     *
     * @param[in]  listener  A Listener
     */
    void close_listener(tcp::Listener& listener)
    {
      const auto socket = listener.local();
      unbind(socket);
      listeners_.erase(socket);
    }


    // WRITEQ HANDLING

    /**
     * @brief      Process the write queue with the given amount of free packets.
     *
     * @param[in]  packets  Number of disposable packets
     */
    void process_writeq(size_t packets);

    /**
     * @brief      Request an offer of packets.
     *             Used when a Connection wants to write
     *
     * @param      <unnamed>  A ptr to a Connection
     */
    void request_offer(tcp::Connection&);

    /**
     * @brief      Queue offer for when packets are available.
     *             Used when a Connection wants an offer to write.
     *
     * @param[in]  <unnamed>  A ptr to a Connection
     */
    void queue_offer(tcp::Connection_ptr);

    /**
     * @brief      Force the TCP to process the it's queue with the current amount of available packets.
     */
    void kick()
    { process_writeq(inet_.transmit_queue_available()); }

  }; // < class TCP

} // < namespace net

#endif // < NET_TCP_HPP<|MERGE_RESOLUTION|>--- conflicted
+++ resolved
@@ -29,10 +29,7 @@
 #include <queue>  // writeq
 #include <net/inet.hpp>
 #include <net/socket.hpp>
-<<<<<<< HEAD
 #include <bitset>
-=======
->>>>>>> fdab7513
 
 namespace net {
 
