--- conflicted
+++ resolved
@@ -39,8 +39,6 @@
   downstream_link create_link_downstream() override
   { return {link_, &Protocol::transmit}; }
 
-<<<<<<< HEAD
-=======
   net::upstream_ip& ip4_upstream() override
   { return link_.ip4_upstream(); }
 
@@ -50,7 +48,6 @@
   upstream& arp_upstream() override
   { return link_.arp_upstream(); }
 
->>>>>>> fbf2836f
   void set_ip4_upstream(upstream_ip handler) override
   { link_.set_ip4_upstream(handler); }
 
