--- conflicted
+++ resolved
@@ -19,14 +19,10 @@
 #ifndef NET_IP4_ADDR_HPP
 #define NET_IP4_ADDR_HPP
 
+#include <common>
 #include <regex>
 #include <string>
-<<<<<<< HEAD
-#include <stdexcept>
-=======
-#include <net/util.hpp> // byte order
-#include <gsl/gsl_assert>
->>>>>>> a4cacea5
+#include <net/util.hpp>
 
 namespace net {
 namespace ip4 {
@@ -50,7 +46,7 @@
    * Create an IPv4 address object to represent the address <0.0.0.0>
    */
   Addr() noexcept
-    : whole_{}
+    : whole{}
   {}
 
   /**
@@ -62,7 +58,7 @@
    *  The 32-bit number representing the IPv4 address
    */
   Addr(const uint32_t ipv4_addr) noexcept
-    : whole_{ipv4_addr}
+    : whole{ipv4_addr}
   {}
 
   /**
@@ -83,7 +79,7 @@
    *  The fourth part of the IPv4 address
    */
   Addr(const uint8_t p1, const uint8_t p2, const uint8_t p3, const uint8_t p4) noexcept
-    : whole_(p1 | (p2 << 8) | (p3 << 16) | (p4 << 24))
+    : whole(p1 | (p2 << 8) | (p3 << 16) | (p4 << 24))
   {}
 
   /**
@@ -126,7 +122,7 @@
     const auto p3 = static_cast<uint8_t>(std::stoi(ipv4_parts[3]));
     const auto p4 = static_cast<uint8_t>(std::stoi(ipv4_parts[4]));
 
-    whole_ = p1 | (p2 << 8) | (p3 << 16) | (p4 << 24);
+    whole = p1 | (p2 << 8) | (p3 << 16) | (p4 << 24);
   }
 
   /**
@@ -138,7 +134,7 @@
    * @return The object that invoked this method
    */
   Addr& operator=(const Addr other) noexcept {
-    whole_ = other.whole_;
+    whole = other.whole;
     return *this;
   }
 
@@ -151,7 +147,7 @@
    * @return true if this object is equal to other, false otherwise
    */
   bool operator==(const Addr other) const noexcept
-  { return whole_ == other.whole_; }
+  { return whole == other.whole; }
 
   /**
    * Operator to check for equality
@@ -162,7 +158,7 @@
    * @return true if this object is equal to raw_addr, false otherwise
    */
   bool operator==(const uint32_t raw_addr) const noexcept
-  { return whole_ == raw_addr; }
+  { return whole == raw_addr; }
 
   /**
    * Operator to check for inequality
@@ -195,7 +191,7 @@
    * @return true if this object is less-than other, false otherwise
    */
   bool operator<(const Addr other) const noexcept
-  { return whole_ < other.whole_; }
+  { return whole < other.whole; }
 
   /**
    * Operator to check for less-than relationship
@@ -206,7 +202,7 @@
    * @return true if this object is less-than raw_addr, false otherwise
    */
   bool operator<(const uint32_t raw_addr) const noexcept
-  { return whole_ < raw_addr; }
+  { return whole < raw_addr; }
 
   /**
    * Operator to check for greater-than relationship
@@ -241,7 +237,7 @@
    * operation
    */
   Addr operator&(const Addr other) const noexcept
-  { return Addr{whole_ & other.whole_}; }
+  { return Addr{whole & other.whole}; }
 
   /**
    * Operator to perform a bitwise-or operation on the given
@@ -254,9 +250,8 @@
    * operation
    */
   Addr operator|(const Addr other) const noexcept
-  { return Addr{whole_ | other.whole_}; }
-
-<<<<<<< HEAD
+  { return Addr{whole | other.whole}; }
+
   /**
    * Operator to perform a bitwise-not operation on the IPv4
    * address
@@ -265,19 +260,26 @@
    * operation
    */
   Addr operator~() const noexcept
-  { return Addr{~whole_}; }
-=======
-  uint8_t part(uint8_t i) const noexcept {
-    Expects(i < 4);
-
-    union addr {
-      uint8_t parts[4];
+  { return Addr{~whole}; }
+
+  /**
+   * Get a part from the IPv4 address
+   *
+   * @param n
+   *  The part number
+   *
+   * @return A part from the IPv4 address
+   */
+  uint8_t part(const uint8_t n) const {
+    Expects((n >= 0) and (n < 4));
+
+    const union addr_t {
       uint32_t whole;
-    };
-
-    return ((addr&) whole).parts[3 - i];
+      uint8_t  parts[4];
+    } cubicles {this->whole};
+
+    return cubicles.parts[3 - n];
   }
->>>>>>> a4cacea5
 
   /**
    * Get a string representation of the IPv4 address
@@ -288,10 +290,10 @@
     char ipv4_addr[16];
 
     snprintf(ipv4_addr, sizeof(ipv4_addr), "%1i.%1i.%1i.%1i",
-            (whole_ >>  0) & 0xFF,
-            (whole_ >>  8) & 0xFF,
-            (whole_ >> 16) & 0xFF,
-            (whole_ >> 24) & 0xFF);
+            (whole >>  0) & 0xFF,
+            (whole >>  8) & 0xFF,
+            (whole >> 16) & 0xFF,
+            (whole >> 24) & 0xFF);
 
     return ipv4_addr;
   }
@@ -305,28 +307,20 @@
   { return str(); }
 
   /* Data member */
-  uint32_t whole_;
+  uint32_t whole;
 } __attribute__((packed)); //< struct Addr
 
 } //< namespace ip4
 } //< namespace net
 
-<<<<<<< HEAD
-#endif //< NET_IP4_ADDR_HPP
-=======
-// Allow IP4 address to be used as key in e.g. std::unordered_map
-namespace std
-{
-  template<> struct hash<net::ip4::Addr>
-  {
-    using argument_type = net::ip4::Addr;
-    using result_type = uint32_t;
-    result_type operator()(argument_type const& addr) const
-    {
-      return std::hash<result_type>{}(addr.whole);
+// Allow an IPv4 address to be used as key in e.g. std::unordered_map
+namespace std {
+  template<>
+  struct hash<net::ip4::Addr> {
+    size_t operator()(const net::ip4::Addr& addr) const {
+      return std::hash<uint32_t>{}(addr.whole);
     }
   };
-}
-
-#endif // < NET_IP4_ADDR_HPP
->>>>>>> a4cacea5
+} //< namespace std
+
+#endif //< NET_IP4_ADDR_HPP