--- conflicted
+++ resolved
@@ -30,167 +30,7 @@
   class Packet {
 
     using ICMP_type = ICMP6_error::ICMP_type;
-<<<<<<< HEAD
-    class NdpPacket {
-
-        private:
-        struct nd_options_header {
-            uint8_t type;
-            uint8_t len;
-            uint8_t payload[0];
-        } __attribute__((packed));
-
-        class NdpOptions {
-
-            private:
-            struct nd_options_header *header_;
-            struct nd_options_header *nd_opts_ri;
-            struct nd_options_header *nd_opts_ri_end;
-            struct nd_options_header *user_opts;
-            struct nd_options_header *user_opts_end;
-            std::array<struct nd_options_header*, ND_OPT_ARRAY_MAX> opt_array;
-
-            bool is_useropt(struct nd_options_header *opt)
-            {
-                if (opt->type == ND_OPT_RDNSS ||
-                    opt->type == ND_OPT_DNSSL) {
-                    return true;
-                }
-                return false;
-            }
-
-            public:
-            NdpOptions() : header_{nullptr}, nd_opts_ri{nullptr},
-                nd_opts_ri_end{nullptr}, user_opts{nullptr},
-                user_opts_end{nullptr}, opt_array{} {}
-
-            void parse(uint8_t *opt, uint16_t opts_len);
-            struct nd_options_header *get_header(uint8_t &opt)
-            {
-                return reinterpret_cast<struct nd_options_header*>(opt);
-            }
-
-            uint8_t *get_option_data(uint8_t option)
-            {
-                if (option < ND_OPT_ARRAY_MAX) {
-                    if (opt_array[option]) {
-                        return static_cast<uint8_t*> (opt_array[option]->payload);
-                    }
-                }
-                return NULL;
-            }
-        };
-
-        struct RouterSol
-        {
-          uint8_t  options[0];
-
-          uint16_t option_offset()
-          { return 0; }
-
-        } __attribute__((packed));
-
-        struct RouterAdv
-        {
-          uint32_t reachable_time;
-          uint32_t retrans_timer;
-
-          uint16_t option_offset()
-          { return 0; }
-
-        } __attribute__((packed));
-
-        struct RouterRedirect
-        {
-          IP6::addr target;
-          IP6::addr dest;
-          uint8_t  options[0];
-
-          uint16_t option_offset()
-          { return sizeof(ip6::Addr) * 2; }
-
-        } __attribute__((packed));
-
-        struct NeighborSol
-        {
-          IP6::addr target;
-          uint8_t   options[0];
-
-          IP6::addr get_target()
-          { return target; }
-
-          uint16_t option_offset()
-          { return sizeof(ip6::Addr); }
-
-        } __attribute__((packed));
-
-        struct NeighborAdv
-        {
-          IP6::addr target;
-          uint8_t   options[0];
-
-          IP6::addr get_target()
-          { return target; }
-
-          uint16_t option_offset()
-          { return sizeof(ip6::Addr); }
-
-        } __attribute__((packed));
-
-        Packet&    icmp6_;
-        NdpOptions ndp_opt_;
-
-        public:
-
-        NdpPacket(Packet& icmp6) : icmp6_(icmp6), ndp_opt_() {}
-
-        void parse(icmp6::Type type);
-
-        RouterSol& router_sol()
-        { return *reinterpret_cast<RouterSol*>(&(icmp6_.header().payload[0])); }
-
-        RouterAdv& router_adv()
-        { return *reinterpret_cast<RouterAdv*>(&(icmp6_.header().payload[0])); }
-
-        RouterRedirect& router_redirect()
-        { return *reinterpret_cast<RouterRedirect*>(&(icmp6_.header().payload[0])); }
-
-        NeighborSol& neighbour_sol()
-        { return *reinterpret_cast<NeighborSol*>(&(icmp6_.header().payload[0])); }
-
-        NeighborAdv& neighbour_adv()
-        { return *reinterpret_cast<NeighborAdv*>(&(icmp6_.header().payload[0])); }
-
-        bool is_flag_router()
-        { return icmp6_.header().rso_flags & NEIGH_ADV_ROUTER; }
-
-        bool is_flag_solicited()
-        { return icmp6_.header().rso_flags & NEIGH_ADV_SOL; }
-
-        bool is_flag_override()
-        { return icmp6_.header().rso_flags &  NEIGH_ADV_OVERRIDE; }
-
-        void set_neighbour_adv_flag(uint32_t flag)
-        { icmp6_.header().rso_flags = htonl(flag << 28); }
-
-        void set_ndp_options_header(uint8_t type, uint8_t len)
-        {
-            struct nd_options_header header;
-            header.type = type;
-            header.len = len;
-
-            icmp6_.add_payload(reinterpret_cast<uint8_t*>(&header),
-                               sizeof header);
-        }
-
-        uint8_t* get_option_data(int opt)
-        {
-            return ndp_opt_.get_option_data(opt);
-        }
-    };
-
-=======
->>>>>>> cb243f50
+
     struct IdSe {
       uint16_t identifier;
       uint16_t sequence;
