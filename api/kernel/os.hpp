--- conflicted
+++ resolved
@@ -26,10 +26,6 @@
 #include <string>
 #include <vector>
 #include <boot/multiboot.h>
-<<<<<<< HEAD
-#include <util/fixed_vector.hpp>
-=======
->>>>>>> e65436c9
 
 /**
  *  The entrypoint for OS services
@@ -243,20 +239,6 @@
   static bool is_softreset_magic(uint32_t value);
   static void resume_softreset(intptr_t boot_addr);
 
-<<<<<<< HEAD
-  struct Plugin_struct {
-    Plugin_struct(Plugin f, const char* n)
-      : func_{f}, name_{n}
-    {}
-
-    Plugin func_;
-    const char* name_;
-  };
-
-  using Plugin_vec = Fixed_vector<Plugin_struct, 16>;
-
-=======
->>>>>>> e65436c9
   static constexpr int PAGE_SHIFT = 12;
   static bool power_;
   static bool boot_sequence_passed_;
