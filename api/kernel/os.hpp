// This file is a part of the IncludeOS unikernel - www.includeos.org
//
// Copyright 2015 Oslo and Akershus University College of Applied Sciences
// and Alfred Bratterud
//
// Licensed under the Apache License, Version 2.0 (the "License");
// you may not use this file except in compliance with the License.
// You may obtain a copy of the License at
//
//     http://www.apache.org/licenses/LICENSE-2.0
//
// Unless required by applicable law or agreed to in writing, software
// distributed under the License is distributed on an "AS IS" BASIS,
// WITHOUT WARRANTIES OR CONDITIONS OF ANY KIND, either express or implied.
// See the License for the specific language governing permissions and
// limitations under the License.

#ifndef KERNEL_OS_HPP
#define KERNEL_OS_HPP

#include <common>
#include <arch.hpp>
#include <kernel/memmap.hpp>
#include <kernel/rtc.hpp>
#include <hertz>
#include <string>
#include <sstream>
#include <vector>
#include <boot/multiboot.h>
#include <util/fixedvec.hpp>

/**
 *  The entrypoint for OS services
 *
 *  @note For device access, see Dev
 */
class OS {
public:
  using print_func  = delegate<void(const char*, size_t)>;
  using Plugin = delegate<void()>;
  using Span_mods = gsl::span<multiboot_module_t>;

  /**
   * Returns the OS version string
   **/
  static const std::string& version() noexcept
  { return version_str_; }

  /**
   * Returns the CPU architecture for which the OS was built
   **/
  static const std::string& arch() noexcept
  { return arch_str_; }


  /**
   *  Returns the commandline arguments provided,
   *  if any, to the VM passed on by multiboot or
   *  other mechanisms. The first argument is always
   *  the binary name.
  **/
  static const std::string& cmdline_args() noexcept;

  /** Clock cycles since boot. */
  static uint64_t cycles_since_boot() {
    return __arch_cpu_cycles();
  }
  /** micro seconds since boot */
  static int64_t micros_since_boot() noexcept;

  /** Timestamp for when OS was booted */
  static RTC::timestamp_t boot_timestamp()
  { return RTC::boot_timestamp(); }

  /** Uptime in whole seconds. */
  static RTC::timestamp_t uptime() {
    return RTC::time_since_boot();
  }

  static MHz cpu_freq() noexcept
  { return cpu_mhz_; }

  /**
   * Reboot operating system
   *
   **/
  static void reboot();

  /**
   * Shutdown operating system
   *
   **/
  static void shutdown();

  /**
   *  Halt until next interrupt.
   *
   *  @Warning If there is no regular timer interrupt (i.e. from PIT / APIC)
   *  we'll stay asleep.
   */
  static void halt();

  /**
   *  Returns true when the OS will still be running, and not shutting down.
   */
  static bool is_running() {
    return power_;
  }

  /**
   *  Returns true when the OS has passed the boot sequence, and
   *  is at least processing plugins and about to call Service::start
   */
  static bool is_booted() {
    return boot_sequence_passed_;
  }

  /**
   * Sometimes the OS just has a bad day and crashes
   * The on_panic handler will be called directly after a panic,
   * or any condition which will deliberately cause the OS to become
   * unresponsive. After the handler is called, the OS goes to sleep.
   * This handler can thus be used to, for example, automatically
   * have the OS restart on any crash.
  **/
  typedef void (*on_panic_func) ();
  static void on_panic(on_panic_func);

  /**
   *  Write data to standard out callbacks
   */
  static size_t print(const char* ptr, const size_t len);

  /**
   *  Add handler for standard output.
   */
  static void add_stdout(print_func func);
  /**
   *  Add "default" serial port output
  **/
  static void add_stdout_default_serial();

  /** Memory page helpers */
  static constexpr uint32_t page_size() noexcept {
    return 4096;
  }
  static constexpr uint32_t addr_to_page(uintptr_t addr) noexcept {
    return addr >> PAGE_SHIFT;
  }
  static constexpr uintptr_t page_to_addr(uint32_t page) noexcept {
    return page << PAGE_SHIFT;
  }

  /** Total used dynamic memory, in bytes */
  static uintptr_t heap_usage() noexcept;

  /** Attempt to trim the heap end, reducing the size */
  static void heap_trim() noexcept;

  /** First address of the heap **/
  static uintptr_t heap_begin() noexcept;

  /** Last used address of the heap **/
  static uintptr_t heap_end() noexcept;

  /** Resize the heap if possible. Return (potentially) new size. **/
  static uintptr_t resize_heap(size_t size);

  /** The maximum last address of the dynamic memory area (heap) */
  static uintptr_t heap_max() noexcept;

  /** The end of usable memory **/
  static inline uintptr_t memory_end(){
    return memory_end_;
  }

  /** time spent sleeping (halt) in cycles */
  static uint64_t get_cycles_halt() noexcept;

  /** total time spent in cycles */
  static uint64_t get_cycles_total() noexcept;

  /**
   * A map of memory ranges. The key is the starting address in numeric form.
   * @note : the idea is to avoid raw pointers whenever possible
  **/
  static Memory_map& memory_map() {
    static  Memory_map memmap {};
    return memmap;
  }

  /**
   * Register a custom initialization function. The provided delegate is
   * guaranteed to be called after global constructors and device initialization
   * and before Service::start, provided that this funciton was called by a
   * global constructor.
   * @param delg : A delegate to be called
   * @param name : A human readable identifier
  **/
  static void register_plugin(Plugin delg, const char* name);


  /**
   * Block for a while, e.g. until the next round in the event loop
   **/
  static void block();


  /** The main event loop. Check interrupts, timers etc., and do callbacks. */
  static void event_loop();

  /** Start the OS.  @todo Should be `init()` - and not accessible from ABI */
  static void start(uint32_t boot_magic, uint32_t boot_addr);

  /** Get "kernel modules", provided by multiboot */
<<<<<<< HEAD
  static Span_mods modules();
=======
  static Span_mods modules() {
    auto* bootinfo_ = bootinfo();
    if (bootinfo_ and bootinfo_->flags & MULTIBOOT_INFO_MODS and bootinfo_->mods_count) {

      Expects(bootinfo_->mods_count < std::numeric_limits<int>::max());

      return Span_mods{
        reinterpret_cast<multiboot_module_t*>(bootinfo_->mods_addr),
          static_cast<int>(bootinfo_->mods_count) };

    }

    return nullptr;
  }

>>>>>>> 5e3a177e


private:

  /** Process multiboot info. Called by 'start' if multibooted **/
  static void multiboot(uint32_t boot_addr);

  static multiboot_info_t* bootinfo();

  /** Boot with no multiboot params */
  static void legacy_boot();

  /** Resume stuff from a soft reset **/
  static bool is_softreset_magic(uint32_t value);
  static void resume_softreset(intptr_t boot_addr);

  struct Plugin_struct {
    Plugin_struct(Plugin f, const char* n)
      : func_{f}, name_{n}
    {}

    Plugin func_;
    const char* name_;
  };

  using Plugin_vec = fixedvector<Plugin_struct, 16>;

  static constexpr int PAGE_SHIFT = 12;
  static bool power_;
  static bool boot_sequence_passed_;
  static MHz cpu_mhz_;
  static std::string version_str_;
  static std::string arch_str_;
  static Plugin_vec plugins_;
  static uintptr_t low_memory_size_;
  static uintptr_t high_memory_size_;
  static uintptr_t memory_end_;
  static uintptr_t heap_max_;
  static const uintptr_t elf_binary_size_;
  static std::string cmdline;

  // Prohibit copy and move operations
  OS(OS&)  = delete;
  OS(OS&&) = delete;
  OS& operator=(OS&)  = delete;
  OS& operator=(OS&&)  = delete;
  ~OS() = delete;
  // Prohibit construction
  OS() = delete;

  friend void __platform_init();
}; //< OS

inline OS::Span_mods OS::modules()
{
  auto* bootinfo_ = bootinfo();
  if (bootinfo_ and bootinfo_->flags & MULTIBOOT_INFO_MODS)
  {
    Expects(bootinfo_->mods_count < std::numeric_limits<int>::max());

    return Span_mods{
      reinterpret_cast<multiboot_module_t*>(bootinfo_->mods_addr),
        static_cast<int>(bootinfo_->mods_count) };
  }
  return nullptr;
}

#endif //< KERNEL_OS_HPP<|MERGE_RESOLUTION|>--- conflicted
+++ resolved
@@ -213,25 +213,7 @@
   static void start(uint32_t boot_magic, uint32_t boot_addr);
 
   /** Get "kernel modules", provided by multiboot */
-<<<<<<< HEAD
   static Span_mods modules();
-=======
-  static Span_mods modules() {
-    auto* bootinfo_ = bootinfo();
-    if (bootinfo_ and bootinfo_->flags & MULTIBOOT_INFO_MODS and bootinfo_->mods_count) {
-
-      Expects(bootinfo_->mods_count < std::numeric_limits<int>::max());
-
-      return Span_mods{
-        reinterpret_cast<multiboot_module_t*>(bootinfo_->mods_addr),
-          static_cast<int>(bootinfo_->mods_count) };
-
-    }
-
-    return nullptr;
-  }
-
->>>>>>> 5e3a177e
 
 
 private:
@@ -288,8 +270,8 @@
 inline OS::Span_mods OS::modules()
 {
   auto* bootinfo_ = bootinfo();
-  if (bootinfo_ and bootinfo_->flags & MULTIBOOT_INFO_MODS)
-  {
+  if (bootinfo_ and bootinfo_->flags & MULTIBOOT_INFO_MODS and bootinfo_->mods_count) {
+
     Expects(bootinfo_->mods_count < std::numeric_limits<int>::max());
 
     return Span_mods{
