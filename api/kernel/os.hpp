--- conflicted
+++ resolved
@@ -86,16 +86,6 @@
 
   /**
    *  Returns true when the OS will still be running, and not shutting down.
-<<<<<<< HEAD
-   */
-  static bool is_running() {
-    return power_;
-  }
-
-  /**
-   *  Add handler for standard output.
-=======
->>>>>>> dc31adc9
    */
   static bool is_running() {
     return power_;
