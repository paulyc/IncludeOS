--- conflicted
+++ resolved
@@ -79,14 +79,8 @@
   /** Time spent sleeping (halt) in nanoseconds */
   static uint64_t nanos_asleep() noexcept;
 
-
-<<<<<<< HEAD
   static auto cpu_freq() noexcept
   { return cpu_khz_; }
-=======
-  static util::MHz cpu_freq() noexcept
-  { return cpu_mhz_; }
->>>>>>> b0d5a27e
 
   /**
    * Reboot operating system
@@ -253,7 +247,7 @@
   /** Initialize common subsystems, call Service::start */
   static void post_start();
 
-  static void install_cpu_frequency(MHz);
+  static void install_cpu_frequency(util::MHz);
 
 private:
   /** Process multiboot info. Called by 'start' if multibooted **/
@@ -273,11 +267,7 @@
   static bool boot_sequence_passed_;
   static bool m_is_live_updated;
   static bool m_block_drivers_ready;
-<<<<<<< HEAD
-  static KHz cpu_khz_;
-=======
-  static util::MHz cpu_mhz_;
->>>>>>> b0d5a27e
+  static util::KHz cpu_khz_;
 
   static uintptr_t liveupdate_loc_;
   static std::string version_str_;
