--- conflicted
+++ resolved
@@ -35,15 +35,9 @@
 };
 struct sockaddr_in
 {
-<<<<<<< HEAD
-  sa_family_t  sin_family;
-  in_port_t    sin_port;
-  in_addr      sin_addr;
-=======
-  sa_family_t    sin_family;
-  uint16_t       sin_port;
-  struct in_addr sin_addr;
->>>>>>> 94d5b352
+  sa_family_t     sin_family;
+  in_port_t       sin_port;
+  struct in_addr  sin_addr;
 };
 
 
