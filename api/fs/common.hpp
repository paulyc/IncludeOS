// This file is a part of the IncludeOS unikernel - www.includeos.org
//
// Copyright 2015 Oslo and Akershus University College of Applied Sciences
// and Alfred Bratterud
//
// Licensed under the Apache License, Version 2.0 (the "License");
// you may not use this file except in compliance with the License.
// You may obtain a copy of the License at
//
//     http://www.apache.org/licenses/LICENSE-2.0
//
// Unless required by applicable law or agreed to in writing, software
// distributed under the License is distributed on an "AS IS" BASIS,
// WITHOUT WARRANTIES OR CONDITIONS OF ANY KIND, either express or implied.
// See the License for the specific language governing permissions and
// limitations under the License.

#pragma once
#ifndef FS_COMMON_HPP
#define FS_COMMON_HPP

#include <memory>
#include <string>
#include <delegate>
#include <vector>
#include "path.hpp"
#include <hw/block_device.hpp>

namespace fs {

  struct Dirent;
  struct File_system;

  /**
   * @brief Type used as a building block to represent buffers
   * within the filesystem subsystem
   */
  using buffer_t = std::shared_ptr<uint8_t>;

  /** Container types **/
  using dirvector = std::vector<Dirent>;
  using dirvec_t  = std::shared_ptr<dirvector>;

  /** Pointer types **/
  using Path_ptr = std::shared_ptr<Path>;

  /** ID types **/
  using Device_id = hw::Block_device::Device_id;

  /** Entity types for dirents **/
  enum Enttype {
    FILE,
    DIR,
    /** FAT puts disk labels in the root directory, hence: */
    VOLUME_ID,
    SYM_LINK,

    INVALID_ENTITY
  };


  /** Error type **/
  struct error_t
  {
    enum token_t {
      NO_ERR = 0,
      E_IO, // general I/O error
      E_MNT,

      E_NOENT,
      E_NOTDIR,
      E_NOTFILE
    }; //< enum token_t

    /**
     * @brief Constructor
     *
     * @param tk:  An error token
     * @param rsn: The reason for the error
     */
    error_t(const token_t tk, const std::string& rsn)
      : token_{tk}
      , reason_{rsn}
    {}

    /**
     * @brief Get a human-readable description of the token
     *
     * @return Description of the token as a {std::string}
     */
    const std::string& token() const noexcept;

    /**
     * @brief Get an explanation for error
     */
    const std::string& reason() const noexcept
    { return reason_; }

    /**
     * @brief Get a {std::string} representation of this type
     *
     * Format "description: reason"
     *
     * @return {std::string} representation of this type
     */
    std::string to_string() const
    { return token() + ": " + reason(); }

    /**
     * @brief Check if the object of this type represents
     * an error
     *
     * @return true if its an error, false otherwise
     */
    operator bool () const noexcept
    { return token_ not_eq NO_ERR; }

  private:
    token_t     token_;
    std::string reason_;
  }; //< struct error_t

  /**
   * @brief Type used for buffers within the filesystem
   * subsystem
   */
  struct Buffer
  {
    Buffer(const error_t& e, buffer_t b, const uint64_t l)
      : err_    {e}
      , buffer_ {b}
      , len_    {l}
    {}

    /**
     * @brief Check if an object of this type is in a valid
     * state
     *
     * @return true if valid, false otherwise
     */
    bool is_valid() const noexcept
    { return (buffer_ not_eq nullptr) and (not err_); }

    /**
     * @brief Coerce an object of this type to a bool
     */
    operator bool () const noexcept
    { return is_valid(); }

    /// retrieve error status
    error_t error() const noexcept
    { return err_; }

    /**
     * @brief Get the starting address of the underlying data buffer
     *
     * @return The starting address of the underlying data buffer
     */
    uint8_t* data() noexcept
    { return buffer_.get(); }

    /**
     * @brief Get the size/length of the buffer
     *
     * @return The size/length of the buffer
     */
    size_t   size() const noexcept
    { return len_; }

    /**
     * @brief Get a {std::string} representation of this type
     *
     * @return A {std::string} representation of this type
     */
    std::string to_string() const noexcept
    { return std::string{reinterpret_cast<char*>(buffer_.get()), size()}; }

  private:
    error_t  err_;
    buffer_t buffer_;
    uint64_t len_;
  }; //< struct Buffer

  /** @var no_error: Always returns boolean false when used in expressions */
  extern error_t no_error;

  /** Async function types **/
  using on_init_func  = delegate<void(error_t, File_system&)>;
  using on_ls_func    = delegate<void(error_t, dirvec_t)>;
  using on_read_func  = delegate<void(error_t, buffer_t, uint64_t)>;
  using on_stat_func  = delegate<void(error_t, const Dirent&)>;


  struct List
  {
    error_t  error;
    dirvec_t entries;
    auto begin() { return entries->begin(); }
    auto end() { return entries->end(); }
    auto cbegin() { return entries->cbegin(); }
    auto cend() { return entries->cend(); }
  };

} //< fs

<<<<<<< HEAD
#endif
=======
} //< namespace fs

#endif //< FS_COMMON_HPP
>>>>>>> a4cacea5
<|MERGE_RESOLUTION|>--- conflicted
+++ resolved
@@ -203,10 +203,4 @@
 
 } //< fs
 
-<<<<<<< HEAD
-#endif
-=======
-} //< namespace fs
-
-#endif //< FS_COMMON_HPP
->>>>>>> a4cacea5
+#endif //< FS_COMMON_HPP