--- conflicted
+++ resolved
@@ -31,11 +31,7 @@
 /*
   This is most likely used in a ACTIVE open
 */
-<<<<<<< HEAD
-Connection::Connection(TCP& host, port_t local_port, net::Socket remote, ConnectCallback callback)
-=======
 Connection::Connection(TCP& host, Socket local, Socket remote, ConnectCallback callback)
->>>>>>> 1e5f8ebf
   : host_(host),
     local_(local),
     remote_(remote),
@@ -93,13 +89,6 @@
   read_request.clean_up();
 }
 
-<<<<<<< HEAD
-net::Socket Connection::local() const noexcept {
-  return {host_.address(), local_port_};
-}
-
-=======
->>>>>>> 1e5f8ebf
 uint16_t Connection::MSDS() const noexcept {
   return std::min(host_.MSS(), cb.SND.MSS) + sizeof(Header);
 }
