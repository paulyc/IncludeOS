--- conflicted
+++ resolved
@@ -144,18 +144,12 @@
       }
 
       // This might be 802.3 LLC traffic
-<<<<<<< HEAD
-      if (type > 1500)
-        debug2("<Ethernet> UNKNOWN ethertype 0x%x\n", ntohs(eth->type()));
-      else
-        debug2("IEEE802.3 Length field: 0x%x\n", ntohs(eth->type()));
-=======
       if (length_field > 1500) {
         debug2("<Ethernet> UNKNOWN ethertype 0x%hx\n", eth->type());
-      }else {
+      } else {
         debug2("IEEE802.3 Length field: 0x%hx\n", eth->type());
       }
->>>>>>> a358af73
+
       break;
     }
 
