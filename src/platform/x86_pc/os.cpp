// This file is a part of the IncludeOS unikernel - www.includeos.org
//
// Copyright 2015-2017 Oslo and Akershus University College of Applied Sciences
// and Alfred Bratterud
//
// Licensed under the Apache License, Version 2.0 (the "License");
// you may not use this file except in compliance with the License.
// You may obtain a copy of the License at
//
//     http://www.apache.org/licenses/LICENSE-2.0
//
// Unless required by applicable law or agreed to in writing, software
// distributed under the License is distributed on an "AS IS" BASIS,
// WITHOUT WARRANTIES OR CONDITIONS OF ANY KIND, either express or implied.
// See the License for the specific language governing permissions and
// limitations under the License.

//#define DEBUG
#define MYINFO(X,...) INFO("Kernel", X, ##__VA_ARGS__)

#include <boot/multiboot.h>
#include <kernel/os.hpp>
#include <kernel/events.hpp>
#include <kprint>
#include <service>
#include <statman>
#include <cstdio>
#include <cinttypes>
#include "cmos.hpp"

//#define ENABLE_PROFILERS
#ifdef ENABLE_PROFILERS
#include <profile>
#define PROFILE(name)  ScopedProfiler __CONCAT(sp, __COUNTER__){name};
#else
#define PROFILE(name) /* name */
#endif

extern "C" void* get_cpu_esp();
extern "C" void __libc_init_array();
extern uintptr_t heap_begin;
extern uintptr_t heap_end;
extern uintptr_t _start;
extern uintptr_t _end;
extern uintptr_t _ELF_START_;
extern uintptr_t _TEXT_START_;
extern uintptr_t _LOAD_START_;
extern uintptr_t _ELF_END_;

struct alignas(SMP_ALIGN) OS_CPU {
  uint64_t cycles_hlt = 0;
};
static SMP_ARRAY<OS_CPU> os_per_cpu;

uint64_t OS::cycles_asleep() noexcept {
  return PER_CPU(os_per_cpu).cycles_hlt;
}
uint64_t OS::nanos_asleep() noexcept {
  return (PER_CPU(os_per_cpu).cycles_hlt * 1e6) / cpu_freq().count();
}

__attribute__((noinline))
void OS::halt()
{
  uint64_t cycles_before = __arch_cpu_cycles();
  asm volatile("hlt");

  // add a global symbol here so we can quickly discard
  // event loop from stack sampling
  asm volatile(
  ".global _irq_cb_return_location;\n"
  "_irq_cb_return_location:" );

  // Count sleep cycles
  PER_CPU(os_per_cpu).cycles_hlt += __arch_cpu_cycles() - cycles_before;
}

void OS::default_stdout(const char* str, const size_t len)
{
  __serial_print(str, len);
}

void OS::start(uint32_t boot_magic, uint32_t boot_addr)
{
  OS::cmdline = Service::binary_name();
  // Initialize stdout handlers
  OS::add_stdout(&OS::default_stdout);

  PROFILE("OS::start");
  // Print a fancy header
  CAPTION("#include<os> // Literally");

  MYINFO("Stack: %p", get_cpu_esp());
  MYINFO("Boot magic: 0x%x, addr: 0x%x", boot_magic, boot_addr);

  // Call global ctors
  PROFILE("Global constructors");
  __libc_init_array();

  // PAGING //
  extern void __arch_init_paging();
  __arch_init_paging();

  // BOOT METHOD //
  PROFILE("Multiboot / legacy");
  OS::memory_end_ = 0;
  // Detect memory limits etc. depending on boot type
  if (boot_magic == MULTIBOOT_BOOTLOADER_MAGIC) {
    OS::multiboot(boot_addr);
  } else {

    if (is_softreset_magic(boot_magic) && boot_addr != 0)
        OS::resume_softreset(boot_addr);

    OS::legacy_boot();
  }
  assert(OS::memory_end_ != 0);
  // Give the rest of physical memory to heap
  OS::heap_max_ = OS::memory_end_;

  /// STATMAN ///
  PROFILE("Statman");
  /// initialize on page 9, 8 pages in size
  Statman::get().init(0x8000, 0x8000);

  PROFILE("Memory map");
  // Assign memory ranges used by the kernel
  auto& memmap = memory_map();
  MYINFO("Assigning fixed memory ranges (Memory map)");

  memmap.assign_range({0x8000, 0xffff, "Statman"});
#if defined(ARCH_x86_64)
<<<<<<< HEAD
  memmap.assign_range({0x1000, 0x6fff, "Page tables"});
  memmap.assign_range({0x10000, 0x9fbff, "Stack"});
#elif defined(ARCH_i686)
  memmap.assign_range({0x10000, 0x9fbff, "Stack"});
#endif

  /**
   * TODO: Map binary parts using mem::map instead of assigning ranges directly
   * e.g. the .text segment is now mapped individually by __arch_init_paging
   */
=======
  memmap.assign_range({0x1000, 0x6fff, "Pagetables", "System page tables"});
  memmap.assign_range({0x10000, 0x9d3ff, "Stack", "System main stack"});
#elif defined(ARCH_i686)
  memmap.assign_range({0x10000, 0x9d3ff, "Stack", "System main stack"});
#endif
  //memmap.assign_range({0x9d400, 0x9ffff, "Multiboot", "Multiboot reserved area"});
  memmap.assign_range({(uintptr_t)&_LOAD_START_, (uintptr_t)&_end - 1,
        "ELF", "Your service binary including OS"});
>>>>>>> 68cff00c

  assert(::heap_begin != 0x0 and OS::heap_max_ != 0x0);
  // @note for security we don't want to expose this
  memmap.assign_range({(uintptr_t)&_end, ::heap_begin - 1,
        "Pre-heap"});

  uintptr_t span_max = std::numeric_limits<std::ptrdiff_t>::max();
  uintptr_t heap_range_max_ = std::min(span_max, OS::heap_max_);

  MYINFO("Assigning heap");
  memmap.assign_range({::heap_begin, heap_range_max_,
        "Dynamic memory", heap_usage });

  MYINFO("Virtual memory map");
  for (const auto &i : memmap)
    INFO2("%s",i.second.to_string().c_str());

  PROFILE("Platform init");
  extern void __platform_init();
  __platform_init();

  PROFILE("RTC init");
  // Realtime/monotonic clock
  RTC::init();
}

void OS::event_loop()
{
  Events::get(0).process_events();
  do {
    OS::halt();
    Events::get(0).process_events();
  } while (power_);

  MYINFO("Stopping service");
  Service::stop();

  MYINFO("Powering off");
  extern void __arch_poweroff();
  __arch_poweroff();
}


void OS::legacy_boot()
{
  // Fetch CMOS memory info (unfortunately this is maximally 10^16 kb)
  auto mem = x86::CMOS::meminfo();
  if (OS::memory_end_ == 0)
  {
    //uintptr_t low_memory_size = mem.base.total * 1024;
    INFO2("* Low memory: %i Kib", mem.base.total);

    uintptr_t high_memory_size = mem.extended.total * 1024;
    INFO2("* High memory (from cmos): %i Kib", mem.extended.total);
    OS::memory_end_ = 0x100000 + high_memory_size - 1;
  }

  auto& memmap = memory_map();
  // No guarantees without multiboot, but we assume standard memory layout
  memmap.assign_range({0x0009FC00, 0x0009FFFF,
        "EBDA"});
  memmap.assign_range({0x000A0000, 0x000FFFFF,
        "VGA/ROM"});

  // @note : since the maximum size of a span is unsigned (ptrdiff_t) we may need more than one
  uintptr_t addr_max = std::numeric_limits<std::size_t>::max();
  uintptr_t span_max = std::numeric_limits<std::ptrdiff_t>::max();

  uintptr_t unavail_start = OS::memory_end_+1;
  size_t interval = std::min(span_max, addr_max - unavail_start) - 1;
  uintptr_t unavail_end = unavail_start + interval;

  while (unavail_end < addr_max)
  {
    INFO2("* Unavailable memory: 0x%" PRIxPTR" - 0x%" PRIxPTR, unavail_start, unavail_end);
    memmap.assign_range({unavail_start, unavail_end,
          "N/A"});
    unavail_start = unavail_end + 1;
    interval = std::min(span_max, addr_max - unavail_start);
    // Increment might wrapped around
    if (unavail_start > unavail_end + interval or unavail_start + interval == addr_max){
      INFO2("* Last chunk of memory: 0x%" PRIxPTR" - 0x%" PRIxPTR, unavail_start, addr_max);
      memmap.assign_range({unavail_start, addr_max,
            "N/A"});
      break;
    }

    unavail_end += interval;
  }
}<|MERGE_RESOLUTION|>--- conflicted
+++ resolved
@@ -130,27 +130,15 @@
 
   memmap.assign_range({0x8000, 0xffff, "Statman"});
 #if defined(ARCH_x86_64)
-<<<<<<< HEAD
-  memmap.assign_range({0x1000, 0x6fff, "Page tables"});
-  memmap.assign_range({0x10000, 0x9fbff, "Stack"});
-#elif defined(ARCH_i686)
-  memmap.assign_range({0x10000, 0x9fbff, "Stack"});
-#endif
-
   /**
    * TODO: Map binary parts using mem::map instead of assigning ranges directly
    * e.g. the .text segment is now mapped individually by __arch_init_paging
    */
-=======
-  memmap.assign_range({0x1000, 0x6fff, "Pagetables", "System page tables"});
-  memmap.assign_range({0x10000, 0x9d3ff, "Stack", "System main stack"});
+  memmap.assign_range({0x1000, 0x6fff, "Pagetables"});
+  memmap.assign_range({0x10000, 0x9d3ff, "Stack"});
 #elif defined(ARCH_i686)
-  memmap.assign_range({0x10000, 0x9d3ff, "Stack", "System main stack"});
+  memmap.assign_range({0x10000, 0x9d3ff, "Stack"});
 #endif
-  //memmap.assign_range({0x9d400, 0x9ffff, "Multiboot", "Multiboot reserved area"});
-  memmap.assign_range({(uintptr_t)&_LOAD_START_, (uintptr_t)&_end - 1,
-        "ELF", "Your service binary including OS"});
->>>>>>> 68cff00c
 
   assert(::heap_begin != 0x0 and OS::heap_max_ != 0x0);
   // @note for security we don't want to expose this
