--- conflicted
+++ resolved
@@ -11,6 +11,13 @@
 static const int syscall_fd=999;
 static bool debug_syscalls=true;
 caddr_t heap_end;
+
+#undef errno
+extern "C"
+{
+  //Not like in http://wiki.osdev.org/Porting_Newlib
+  int errno = 0; //Is this right?
+}
 
 //Syscall logger
 void syswrite(const char* name, const char* str)
@@ -26,24 +33,16 @@
 
 void _exit(int status)
 {
-<<<<<<< HEAD
-  printf("\tSYSCALL EXIT: status %d\n", status);
+  printf("\tSYSCALL EXIT: status %d. Nothing more we can do.\n", status);
   printf("\tSTOPPING EXECUTION\n");
   while (1)
     asm("cli; hlt;");
-=======
-  printf("\tSYSCALL EXIT: status %d. Nothing more we can do.\n", status);
->>>>>>> 9205c793
 }
 
 int close(int UNUSED(file)){  
   syswrite("CLOSE","Dummy, returning -1");
   return -1;
 };
-
-#undef errno
-int errno=0; //Is this right? 
-//Not like in http://wiki.osdev.org/Porting_Newlib
 
 int execve(const char* UNUSED(name), 
            char* const* UNUSED(argv), 
@@ -74,11 +73,11 @@
 {
   if (file == 1 || file == 2 || file == 3)
   {
-    syswrite("ISATTY","GOOD, RETURNING 1");
+    syswrite("ISATTY", "GOOD, RETURNING 1");
     return 1;
   }
   // not stdxxx, error out
-  syswrite("ISATTY","BAD, RETURNING 0");
+  syswrite("ISATTY", "BAD, RETURNING 0");
   errno = EBADF;
   return 0;
 }
@@ -88,11 +87,12 @@
   syswrite("LINK","CAN'T DO THAT!");
   kill(1,9);
   return -1;
-};
-int unlink(const char* UNUSED(name)){
+}
+int unlink(const char* UNUSED(name))
+{
   syswrite((char*)"UNLINK","DUMMY, RETURNING -1");
   return -1;
-};
+}
 
 off_t lseek(int UNUSED(file), off_t UNUSED(ptr), int UNUSED(dir))
 {
@@ -162,20 +162,22 @@
 
 
 int kill(pid_t pid, int sig)
-
 {  
   printf("!!! Kill PID: %i, SIG: %i - %s ", pid, sig, strsignal(sig));
-  if (sig == (unsigned int)6) printf("/ ABORT \n");
-  panic("\t Killing a process doesn't make in IncludeOS. Panic.");
+  
+  if (sig == 6ul)
+    printf("/ ABORT \n");
+  
+  panic("\tKilling a process doesn't make sense in IncludeOS. Panic.");
+  errno = ESRCH;
   return -1;
 }
-
 
 // No continuation from here
 void panic(const char* why)
 {
-  printf("\n\t **** PANIC: ****\n %s \n",why);
-  printf("\tHeap end: %p \n",heap_end);
+  printf("\n\t **** PANIC: ****\n %s \n", why);
+  printf("\tHeap end: %p \n", heap_end);
   __asm__("cli; hlt;");
 
 }
@@ -183,16 +185,12 @@
 // to keep our sanity, we need a reason for the abort
 void abort_ex(const char* why)
 {
-<<<<<<< HEAD
-  printf("abort_ex: %s\n", why);
-=======
-  printf("\n\t !!! abort_ex. Why: %s",why);
->>>>>>> 9205c793
+  printf("\n\t !!! abort_ex. Why: %s", why);
   panic(why);
 }
 
   /** Added for supporting libc++ */
 extern "C" {
-  static int __errno__;
-  int * __errno_location(void){ return &__errno__; }
+  extern int errno;
+  int* __errno_location(void){ return &errno; }
 }