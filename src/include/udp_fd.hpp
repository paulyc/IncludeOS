// This file is a part of the IncludeOS unikernel - www.includeos.org
//
// Copyright 2015-2016 Oslo and Akershus University College of Applied Sciences
// and Alfred Bratterud
//
// Licensed under the Apache License, Version 2.0 (the "License");
// you may not use this file except in compliance with the License.
// You may obtain a copy of the License at
//
//     http://www.apache.org/licenses/LICENSE-2.0
//
// Unless required by applicable law or agreed to in writing, software
// distributed under the License is distributed on an "AS IS" BASIS,
// WITHOUT WARRANTIES OR CONDITIONS OF ANY KIND, either express or implied.
// See the License for the specific language governing permissions and
// limitations under the License.

#pragma once
#ifndef INCLUDE_UDP_FD_HPP
#define INCLUDE_UDP_FD_HPP

#include "fd.hpp"
#include <net/inet4>

class UDP_FD : public FD {
public:
  using id_t = int;

  explicit UDP_FD(const int id)
<<<<<<< HEAD
    : FD(id), non_blocking_(false), broadcast_(false)
=======
    : FD(id), non_blocking_(false), broadcast_(false),
      connection_({0,0})
>>>>>>> b35d296a
  {}

  int     read(void*, size_t) override;
  int     write(const void*, size_t) override;
  int     close() override;
  /** SOCKET */
  int     bind(const struct sockaddr *, socklen_t) override;
  ssize_t sendto(const void *, size_t, int, const struct sockaddr *, socklen_t) override;
  ssize_t recvfrom(void *__restrict__, size_t, int, struct sockaddr *__restrict__, socklen_t *__restrict__) override;

  void recv_to_buffer(net::UDPSocket::addr_t, net::UDPSocket::port_t, const char*, size_t);
  void set_default_recv();

  bool is_connected() const
  { return connection_.first != 0; }

private:
  net::UDPSocket* sock = nullptr;
  bool non_blocking_;
  bool broadcast_;
<<<<<<< HEAD
=======
  // http://osr507doc.xinuos.com/en/netguide/disockD.connecting_datagrams.html
  std::pair<in_addr_t, in_port_t> connection_;
>>>>>>> b35d296a
};

#endif<|MERGE_RESOLUTION|>--- conflicted
+++ resolved
@@ -27,12 +27,8 @@
   using id_t = int;
 
   explicit UDP_FD(const int id)
-<<<<<<< HEAD
-    : FD(id), non_blocking_(false), broadcast_(false)
-=======
     : FD(id), non_blocking_(false), broadcast_(false),
       connection_({0,0})
->>>>>>> b35d296a
   {}
 
   int     read(void*, size_t) override;
@@ -53,11 +49,8 @@
   net::UDPSocket* sock = nullptr;
   bool non_blocking_;
   bool broadcast_;
-<<<<<<< HEAD
-=======
   // http://osr507doc.xinuos.com/en/netguide/disockD.connecting_datagrams.html
   std::pair<in_addr_t, in_port_t> connection_;
->>>>>>> b35d296a
 };
 
 #endif