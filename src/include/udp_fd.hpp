--- conflicted
+++ resolved
@@ -41,11 +41,8 @@
   ~UDP_FD() {}
 private:
   net::UDPSocket* sock = nullptr;
-<<<<<<< HEAD
-=======
   bool non_blocking_;
   bool broadcast_;
->>>>>>> 87dabf33
 };
 
 #endif