--- conflicted
+++ resolved
@@ -12,11 +12,7 @@
 # stackrealign is needed to guarantee 16-byte stack alignment for SSE
 # the compiler seems to be really dumb in this regard, creating a misaligned stack left and right
 CAPABS_COMMON = -mstackrealign -msse3
-<<<<<<< HEAD
-CAPABS = $(CAPABS_COMMON) -O0 -DNO_DEBUG=1
-=======
 CAPABS = $(CAPABS_COMMON) -O2 -DNO_DEBUG=1
->>>>>>> 6f69a12a
 WARNS   = -Wall -Wextra #-pedantic
 DEBUG_OPTS = -ggdb3
 
