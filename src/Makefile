--- conflicted
+++ resolved
@@ -58,15 +58,10 @@
 		hw/pic_sanos.o hw/pci_device.o hw/cpu_freq_sampling.o \
 		virtio/virtio.o virtio/virtionet.o virtio/virtio_queue.o \
 		net/ethernet.o net/inet_common.o net/arp.o net/ip4.o \
-<<<<<<< HEAD
-		net/ip4/udp.o net/tcp.o net/tcp_socket.o net/icmp.o  \
-		net/ip6/ip6.o net/ip6/icmp6.o net/ip6/udp6.o net/ip6/ndp.o \
-		net/packet.o net/dns/dns.o net/buffer_store.o 
-=======
 		net/tcp.o net/tcp_socket.o net/icmp.o net/ip4/udp.o net/ip4/udp_socket.o \
 		net/ip6/ip6.o net/ip6/icmp6.o net/ip6/udp6.o net/ip6/ndp.o \
 		net/packet.o net/dns/dns.o net/buffer_store.o
->>>>>>> eb0c504c
+
 
 # Header dependencies (rebuild if header changed)
 ###################################################
