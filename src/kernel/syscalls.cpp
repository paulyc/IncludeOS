// This file is a part of the IncludeOS unikernel - www.includeos.org
//
// Copyright 2015 Oslo and Akershus University College of Applied Sciences
// and Alfred Bratterud
//
// Licensed under the Apache License, Version 2.0 (the "License");
// you may not use this file except in compliance with the License.
// You may obtain a copy of the License at
//
//     http://www.apache.org/licenses/LICENSE-2.0
//
// Unless required by applicable law or agreed to in writing, software
// distributed under the License is distributed on an "AS IS" BASIS,
// WITHOUT WARRANTIES OR CONDITIONS OF ANY KIND, either express or implied.
// See the License for the specific language governing permissions and
// limitations under the License.

#include <kernel/syscalls.hpp>

#include <fcntl.h> // open()
#include <string.h>
#include <signal.h>
#include <sys/errno.h>
#include <sys/stat.h>
#include <kernel/os.hpp>
#include <system_log>

#include <statman>
#include <kprint>
#include <info>
#include <smp>

#if defined (UNITTESTS) && !defined(__MACH__)
#define THROW throw()
#else
#define THROW
#endif

// We can't use the usual "info", as printf isn't available after call to exit
#define SYSINFO(TEXT, ...) kprintf("%13s ] " TEXT "\n", "[ Kernel", ##__VA_ARGS__)

// Emitted if and only if panic (unrecoverable system wide error) happens
const char* panic_signature = "\x15\x07\t**** PANIC ****";

char*   __env[1] {nullptr};
char**  environ {__env};

<<<<<<< HEAD

extern uintptr_t heap_begin;
extern uintptr_t heap_end;

=======
extern "C"
void abort() {
  panic("abort() called");
}
extern "C"
void abort_message(const char* fmt, ...)
{
  char buffer[1024];
  va_list list;
  va_start(list, fmt);
  vsnprintf(buffer, sizeof(buffer), fmt, list);
  va_end(list);
  panic(buffer);
}
>>>>>>> ef180520

void _exit(int status) {
  kprintf("%s",std::string(LINEWIDTH, '=').c_str());
  kprint("\n");
  SYSINFO("service exited with status %i", status);
  default_exit();
  __builtin_unreachable();
}

clock_t times(struct tms*) {
  panic("SYSCALL TIMES Dummy, returning -1");
  return -1;
}

int wait(int*) {
  debug((char*)"SYSCALL WAIT Dummy, returning -1");
  return -1;
}


int kill(pid_t pid, int sig) THROW {
  SMP::global_lock();
  printf("!!! Kill PID: %i, SIG: %i - %s ", pid, sig, strsignal(sig));

  if (sig == 6) {
    printf("/ ABORT\n");
  } else {
    printf("\n");
  }
  SMP::global_unlock();

  panic("kill called");
  errno = ESRCH;
  return -1;
}

struct alignas(SMP_ALIGN) context_buffer
{
  std::array<char, 512> buffer;
  int panics = 0;
};
static SMP::Array<context_buffer> contexts;

size_t get_crash_context_length()
{
  return PER_CPU(contexts).buffer.size();
}
char*  get_crash_context_buffer()
{
  return PER_CPU(contexts).buffer.data();
}
bool OS::is_panicking() noexcept
{
  return PER_CPU(contexts).panics > 0;
}
extern "C"
void cpu_enable_panicking()
{
  PER_CPU(contexts).panics++;
}

static OS::on_panic_func panic_handler = nullptr;
void OS::on_panic(on_panic_func func)
{
  panic_handler = std::move(func);
}

extern "C" void double_fault(const char* why);
extern "C" __attribute__((noreturn)) void panic_epilogue(const char*);
extern "C" __attribute__ ((weak))
void panic_perform_inspection_procedure() {}

/**
 * panic:
 * Display reason for kernel panic
 * Display last crash context value, if it exists
 * Display no-heap backtrace of stack
 * Call on_panic handler function, to allow application specific panic behavior
 * Print EOT character to stderr, to signal outside that PANIC output completed
 * If the handler returns, go to (permanent) sleep
**/
void panic(const char* why)
{
  cpu_enable_panicking();
  if (PER_CPU(contexts).panics > 4)
    double_fault(why);

  const int current_cpu = SMP::cpu_id();

  SMP::global_lock();

  // Tell the System log that we have paniced
  SystemLog::set_flags(SystemLog::PANIC);

  /// display informacion ...
  fprintf(stderr, "\n%s\nCPU: %d, Reason: %s\n",
          panic_signature, current_cpu, why);

  // crash context (can help determine source of crash)
  const int len = strnlen(get_crash_context_buffer(), get_crash_context_length());
  if (len > 0) {
    printf("\n\t**** CPU %d CONTEXT: ****\n %*s\n\n",
        current_cpu, len, get_crash_context_buffer());
  }

  // heap info
  typedef unsigned long ulong;
  uintptr_t heap_total = OS::heap_max() - heap_begin;
  fprintf(stderr, "Heap is at: %p / %p  (diff=%lu)\n",
         (void*) heap_end, (void*) OS::heap_max(), (ulong) (OS::heap_max() - heap_end));
  fprintf(stderr, "Heap usage: %lu / %lu Kb\n", // (%.2f%%)\n",
         (ulong) (heap_end - heap_begin) / 1024,
         (ulong) heap_total / 1024); //, total * 100.0);

  print_backtrace();
  fflush(stderr);
  SMP::global_unlock();

  // action that restores some system functionality intended for inspection
  // NB: Don't call this from double faults
  panic_perform_inspection_procedure();

  panic_epilogue(why);
}

extern "C"
void double_fault(const char* why)
{
  SMP::global_lock();
  fprintf(stderr, "\n\n%s\nDouble fault! \nCPU: %d, Reason: %s\n",
          panic_signature, SMP::cpu_id(), why);
  SMP::global_unlock();

  panic_epilogue(why);
}

void panic_epilogue(const char* why)
{
  // Call custom on panic handler (if present).
  if (panic_handler != nullptr) {
    // Avoid recursion if the panic handler results in panic
    auto final_action = panic_handler;
    panic_handler = nullptr;
    final_action(why);
  }

#if defined(ARCH_x86)
  SMP::global_lock();
  // Signal End-Of-Transmission
  kprint("\x04");
  SMP::global_unlock();

#else
#warning "panic() handler not implemented for selected arch"
#endif

  switch (OS::panic_action())
  {
  case OS::Panic_action::halt:
    while (1) OS::halt();
  case OS::Panic_action::shutdown:
    extern void __arch_poweroff();
    __arch_poweroff();
  case OS::Panic_action::reboot:
  default:
    OS::reboot();
  }

  __builtin_unreachable();
}

// Shutdown the machine when one of the exit functions are called
void default_exit() {
  __arch_poweroff();
  __builtin_unreachable();
}

#if defined(__MACH__)
#if !defined(__MAC_10_12)
typedef int clockid_t;
#endif
#if !defined(CLOCK_REALTIME)
#define CLOCK_REALTIME 0
#endif
#endif

int clock_gettime(clockid_t clk_id, struct timespec* tp) {
  if (clk_id == CLOCK_REALTIME) {
    *tp = __arch_wall_clock();
    return 0;
  }
  printf("hmm clock_gettime called, -1\n");
  return -1;
}
int gettimeofday(struct timeval* p, void*) {
  auto tval = __arch_wall_clock();
  p->tv_sec  = tval.tv_sec;
  p->tv_usec = tval.tv_nsec / 1000;
  return 0;
}

extern "C" void _init_syscalls();
void _init_syscalls()
{
  // make sure each buffer is zero length so it won't always show up in crashes
  for (auto& ctx : contexts)
      ctx.buffer[0] = 0;
}<|MERGE_RESOLUTION|>--- conflicted
+++ resolved
@@ -45,27 +45,9 @@
 char*   __env[1] {nullptr};
 char**  environ {__env};
 
-<<<<<<< HEAD
-
 extern uintptr_t heap_begin;
 extern uintptr_t heap_end;
 
-=======
-extern "C"
-void abort() {
-  panic("abort() called");
-}
-extern "C"
-void abort_message(const char* fmt, ...)
-{
-  char buffer[1024];
-  va_list list;
-  va_start(list, fmt);
-  vsnprintf(buffer, sizeof(buffer), fmt, list);
-  va_end(list);
-  panic(buffer);
-}
->>>>>>> ef180520
 
 void _exit(int status) {
   kprintf("%s",std::string(LINEWIDTH, '=').c_str());
