--- conflicted
+++ resolved
@@ -20,15 +20,11 @@
 extern __multiboot_magic
 extern __multiboot_addr
 
-<<<<<<< HEAD
 %define PAGE_SIZE               0x1000
 %define P4_TAB                  0x1000
 %define P3_TAB                  0x2000 ;; - 0x5fff
 %define P2_TAB                  0x100000
 %define STACK_LOCATION          0x9D3F0
-
-%define EFER.LME                0x100
-%define EFER.SCE                0x1
 
 %define IA32_EFER               0xC0000080
 %define IA32_STAR               0xC0000081
@@ -40,13 +36,6 @@
 
 %define NUM_P3_ENTRIES     5
 %define NUM_P2_ENTRIES     2560
-=======
-%define P4_TAB             0x1000
-%define P3_TAB             0x2000
-%define P2_TAB             0x3000  ;; - 0x7fff
-%define NUM_P3_ENTRIES     5
-%define NUM_P2_ENTRIES     2560
-%define STACK_LOCATION     0x9D3F0
 
 ;; CR0 paging enable bit
 %define PAGING_ENABLE 0x80000000
@@ -60,7 +49,6 @@
 ;; EFER Execute Disable bit
 %define NX_ENABLE 0x800
 
->>>>>>> b3e7477a
 
 [BITS 32]
 __arch_start:
@@ -115,16 +103,9 @@
     mov cr4, eax
 
     ;; enable long mode
-<<<<<<< HEAD
-    mov ecx, IA32_EFER          ; EFER MSR
-    rdmsr
-    or  eax, EFER.LME | EFER.SCE              ; Long M
-=======
     mov ecx, IA32_EFER_MSR
     rdmsr
     or  eax, (LONGMODE_ENABLE | NX_ENABLE)
-
->>>>>>> b3e7477a
     wrmsr
 
     ;; enable paging
