--- conflicted
+++ resolved
@@ -78,17 +78,10 @@
 
   ;; enable SSE before we enter C/C++ land
   call enable_sse
-<<<<<<< HEAD
-  ;; ... and XSAVE to get xsetbv/xgetbv working
-  ;;   call enable_xsave
-  ;; ... and finally, enable AVX
-  ;;   call enable_avx
-=======
   ;; try to enable XSAVE before checking AVX
   call enable_xsave
   ;; enable AVX if xsave and avx supported on CPU
   call enable_avx
->>>>>>> 8910c7a7
 
   ;;  Place multiboot parameters on stack
   push ebx
