--- conflicted
+++ resolved
@@ -255,12 +255,6 @@
 
   switch(option_name)
   {
-<<<<<<< HEAD
-    case SO_BROADCAST:
-    {
-      if(*option_len < (int)sizeof(int))
-        return -1;
-=======
     case SO_ACCEPTCONN:
     {
       errno = ENOPROTOOPT;
@@ -273,19 +267,11 @@
         errno = EINVAL;
         return -1;
       }
->>>>>>> 79168099
 
       *((int*)option_value) = broadcast_;
       *option_len = sizeof(broadcast_);
       return 0;
     }
-<<<<<<< HEAD
-
-    case SO_RCVBUF:
-    {
-      if(*option_len < (int)sizeof(int))
-        return -1;
-=======
     case SO_KEEPALIVE:
     {
       errno = ENOPROTOOPT;
@@ -298,19 +284,11 @@
         errno = EINVAL;
         return -1;
       }
->>>>>>> 79168099
 
       *((int*)option_value) = rcvbuf_;
       *option_len = sizeof(rcvbuf_);
       return 0;
     }
-<<<<<<< HEAD
-
-    case SO_REUSEADDR:
-    {
-      if(*option_len < (int)sizeof(int))
-        return -1;
-=======
     // Address can always be reused in IncludeOS
     case SO_REUSEADDR:
     {
@@ -319,14 +297,11 @@
         errno = EINVAL;
         return -1;
       }
->>>>>>> 79168099
 
       *((int*)option_value) = 1;
       *option_len = sizeof(int);
       return 0;
     }
-<<<<<<< HEAD
-=======
     case SO_TYPE:
     {
       if(*option_len < (int)sizeof(int))
@@ -339,7 +314,6 @@
       *option_len = sizeof(int);
       return 0;
     }
->>>>>>> 79168099
 
     default:
       return -1;
@@ -362,15 +336,11 @@
       broadcast_ = *((int*)option_value);
       return 0;
     }
-<<<<<<< HEAD
-
-=======
     case SO_KEEPALIVE:
     {
       errno = ENOPROTOOPT;
       return -1;
     }
->>>>>>> 79168099
     case SO_RCVBUF:
     {
       if(option_len < (int)sizeof(int))
@@ -379,11 +349,7 @@
       rcvbuf_ = *((int*)option_value);
       return 0;
     }
-<<<<<<< HEAD
-
-=======
     // Address can always be reused in IncludeOS
->>>>>>> 79168099
     case SO_REUSEADDR:
     {
       return 0;
@@ -392,7 +358,6 @@
     default:
       return -1;
   } // < switch(option_name)
-<<<<<<< HEAD
 }
 
 /// socket default handler getters
@@ -408,6 +373,4 @@
 UDP_FD::on_except_func UDP_FD::get_default_except_func()
 {
   return [] {};
-=======
->>>>>>> 79168099
 }