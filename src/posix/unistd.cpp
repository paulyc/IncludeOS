--- conflicted
+++ resolved
@@ -19,11 +19,8 @@
 #include <unistd.h>
 #include <fd_map.hpp>
 #include <kernel/os.hpp>
-<<<<<<< HEAD
 #include <memdisk>
-=======
 #include <kernel/rng.hpp>
->>>>>>> 3209da84
 
 static const int syscall_fd   {999};
 static const int rng_fd       {998};
