#include <os>
#include <net/inet4>
#include <math.h>
#include <iostream>
#include <sstream>
#include <net/dhcp/dh4client.hpp>

using namespace std::chrono;

// An IP-stack object
std::unique_ptr<net::Inet4<VirtioNet> > inet;

void Service::start() {
  
  // Assign a driver (VirtioNet) to a network interface (eth0)
  // @note: We could determine the appropirate driver dynamically, but then we'd
  // have to include all the drivers into the image, which  we want to avoid.
  Nic<VirtioNet>& eth0 = Dev::eth<0,VirtioNet>();
  
<<<<<<< HEAD
  // negotiate with terrorists
  dhclient = new net::DHClient(inet);
  dhclient->negotiate();
  
  dhclient->onConfig =
  [] (net::DHClient::Stack& stack)
  {
    std::string hostname = "minecraft.fwsnet.net";
    printf("*** Resolving %s\n", hostname.c_str());
    
    // after configuring our device, we will be
    // resolving some hostname
    stack.resolve(
        hostname,
    [] (net::DNSClient::Stack& stack,
        const std::string& hostname,
        net::IP4::addr addr)
    {
      // the answer has come through,
      // verify that the hostname was resolved
      if (addr == net::IP4::addr{{0}}) //IP4::INADDR_ANY)
      {
          printf("Failed to resolve %s!\n",
              hostname.c_str());
          return;
      }
      printf("*** Resolved %s to %s!\n",
          hostname.c_str(), addr.str().c_str());
      
      // we will be sending UDP data to the resolved IP-address
      int port = 4444;
      // as part of our trade scamming operation we are everyones brother
      std::string data = "Sir, it's me, your brother";
      
      printf("Sending %u bytes of UDP data to %s:%d\n",
          data.size(), addr.str().c_str(), port);
      
      auto& sock = stack.udp().bind(port);
      sock.write(addr, port, data.c_str(), data.size());
      
      printf("Done (You can Ctrl+A -> x now\n");
    });
  };
=======
  // Bring up a network stack, attached to the nic
  inet = std::make_unique<net::Inet4<VirtioNet> >(eth0);
>>>>>>> a7f45d18
  
  printf("Size of IP-stack: %i bytes \n",sizeof(inet));
  printf("Service IP address: %s \n", inet->ip_addr().str().c_str());
  
  // Set up a TCP server on port 80
  net::TCP::Socket& sock =  inet->tcp().bind(80);
  
  printf("SERVICE: %i open ports in TCP @ %p \n",
      inet->tcp().openPorts(), &(inet->tcp()));

  srand(OS::cycles_since_boot());
  
  sock.onConnect([](net::TCP::Socket& conn){
      printf("SERVICE got data: %s \n",conn.read(1024).c_str());
      
      int color = rand();
      std::stringstream stream;
 
      /* HTML Fonts */
      std::string ubuntu_medium  = "font-family: \'Ubuntu\', sans-serif; font-weight: 500; ";
      std::string ubuntu_normal  = "font-family: \'Ubuntu\', sans-serif; font-weight: 400; ";
      std::string ubuntu_light  = "font-family: \'Ubuntu\', sans-serif; font-weight: 300; ";
      
      /* HTML */
      stream << "<html><head>"
	     << "<link href='https://fonts.googleapis.com/css?family=Ubuntu:500,300' rel='stylesheet' type='text/css'>"
	     << "</head><body>"
	     << "<h1 style= \"color: " << "#" << std::hex << (color >> 8) << "\">"	
	     <<  "<span style=\""+ubuntu_medium+"\">Include</span><span style=\""+ubuntu_light+"\">OS</span> </h1>"
	     <<  "<h2>Now speaks TCP!</h2>"
	// .... generate more dynamic content 
	     << "<p>  ...and can improvise http. With limitations of course, but it's been easier than expected so far </p>"
	     << "<footer><hr /> &copy; 2015, Oslo and Akershus University College of Applied Sciences </footer>"
	     << "</body></html>\n";
      
      /* HTTP-header */
      std::string html = stream.str();
      std::string header="HTTP/1.1 200 OK \n "				\
	"Date: Mon, 01 Jan 1970 00:00:01 GMT \n"			\
	"Server: IncludeOS prototype 4.0 \n"				\
	"Last-Modified: Wed, 08 Jan 2003 23:11:55 GMT \n"		\
	"Content-Type: text/html; charset=UTF-8 \n"			\
	"Content-Length: "+std::to_string(html.size())+"\n"		\
	"Accept-Ranges: bytes\n"					\
	"Connection: close\n\n";
      
      conn.write(header);
      conn.write(html);
      
      // We don't have to actively close when the http-header says "Connection: close"
      //conn.close();
      
    });
  
  printf("*** TEST SERVICE STARTED *** \n");    

}<|MERGE_RESOLUTION|>--- conflicted
+++ resolved
@@ -17,12 +17,11 @@
   // have to include all the drivers into the image, which  we want to avoid.
   Nic<VirtioNet>& eth0 = Dev::eth<0,VirtioNet>();
   
-<<<<<<< HEAD
-  // negotiate with terrorists
-  dhclient = new net::DHClient(inet);
-  dhclient->negotiate();
+  // Bring up a network stack, attached to the nic
+  inet = std::make_unique<net::Inet4<VirtioNet> >(eth0);
   
-  dhclient->onConfig =
+  // after DHCP we would like to do some networking
+  inet->dhclient()->on_config(
   [] (net::DHClient::Stack& stack)
   {
     std::string hostname = "minecraft.fwsnet.net";
@@ -30,15 +29,14 @@
     
     // after configuring our device, we will be
     // resolving some hostname
-    stack.resolve(
-        hostname,
+    stack.resolve(hostname,
     [] (net::DNSClient::Stack& stack,
         const std::string& hostname,
         net::IP4::addr addr)
     {
       // the answer has come through,
       // verify that the hostname was resolved
-      if (addr == net::IP4::addr{{0}}) //IP4::INADDR_ANY)
+      if (addr == net::IP4::INADDR_ANY)
       {
           printf("Failed to resolve %s!\n",
               hostname.c_str());
@@ -50,7 +48,7 @@
       // we will be sending UDP data to the resolved IP-address
       int port = 4444;
       // as part of our trade scamming operation we are everyones brother
-      std::string data = "Sir, it's me, your brother";
+      std::string data = "Sir, it's me, your brother\n";
       
       printf("Sending %u bytes of UDP data to %s:%d\n",
           data.size(), addr.str().c_str(), port);
@@ -58,13 +56,9 @@
       auto& sock = stack.udp().bind(port);
       sock.write(addr, port, data.c_str(), data.size());
       
-      printf("Done (You can Ctrl+A -> x now\n");
+      printf("Done (You can Ctrl+A, X now\n");
     });
-  };
-=======
-  // Bring up a network stack, attached to the nic
-  inet = std::make_unique<net::Inet4<VirtioNet> >(eth0);
->>>>>>> a7f45d18
+  });
   
   printf("Size of IP-stack: %i bytes \n",sizeof(inet));
   printf("Service IP address: %s \n", inet->ip_addr().str().c_str());
