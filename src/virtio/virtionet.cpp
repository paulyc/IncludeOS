// This file is a part of the IncludeOS unikernel - www.includeos.org
//
// Copyright 2015 Oslo and Akershus University College of Applied Sciences
// and Alfred Bratterud
//
// Licensed under the Apache License, Version 2.0 (the "License");
// you may not use this file except in compliance with the License.
// You may obtain a copy of the License at
//
//     http://www.apache.org/licenses/LICENSE-2.0
//
// Unless required by applicable law or agreed to in writing, software
// distributed under the License is distributed on an "AS IS" BASIS,
// WITHOUT WARRANTIES OR CONDITIONS OF ANY KIND, either express or implied.
// See the License for the specific language governing permissions and
// limitations under the License.

#define PRINT_INFO
#define DEBUG // Allow debuging
#define DEBUG2

#include <virtio/virtionet.hpp>
#include <net/packet.hpp>
#include <kernel/irq_manager.hpp>
#include <kernel/syscalls.hpp>
#include <hw/pci.hpp>
#include <stdio.h>
#include <malloc.h>
#include <string.h>

using namespace net;
constexpr VirtioNet::virtio_net_hdr VirtioNet::empty_header;

const char* VirtioNet::name(){ return "VirtioNet Driver"; }
const net::Ethernet::addr& VirtioNet::mac(){ return _conf.mac; }

void VirtioNet::get_config(){
  Virtio::get_config(&_conf,_config_length);
};

static void drop(Packet_ptr UNUSED(pckt)){
  debug("<VirtioNet->link-layer> No delegate. DROP!\n");
}

VirtioNet::VirtioNet(hw::PCI_Device& d)
  : Virtio(d),
    /** RX que is 0, TX Queue is 1 - Virtio Std. §5.1.2  */
    rx_q(queue_size(0),0,iobase()),  tx_q(queue_size(1),1,iobase()),
    ctrl_q(queue_size(2),2,iobase()),
    _link_out(drop)
{

  INFO("VirtioNet", "Driver initializing");

  uint32_t needed_features = 0
    | (1 << VIRTIO_NET_F_MAC)
    | (1 << VIRTIO_NET_F_STATUS);
  //| (1 << VIRTIO_NET_F_MRG_RXBUF); //Merge RX Buffers (Everything i 1 buffer)
  uint32_t wanted_features = needed_features; /*;
                                                | (1 << VIRTIO_NET_F_CSUM)
                                                | (1 << VIRTIO_F_ANY_LAYOUT)
                                                | (1 << VIRTIO_NET_F_CTRL_VQ)
                                                | (1 << VIRTIO_NET_F_GUEST_ANNOUNCE)
                                                | (1 << VIRTIO_NET_F_CTRL_MAC_ADDR);*/

  negotiate_features(wanted_features);


  CHECK ((features() & needed_features) == needed_features,
         "Negotiated needed features");

  CHECK ((features() & wanted_features) == wanted_features,
         "Negotiated wanted features");

  CHECK(features() & (1 << VIRTIO_NET_F_CSUM),
        "Device handles packets w. partial checksum");

  CHECK(features() & (1 << VIRTIO_NET_F_GUEST_CSUM),
        "Guest handles packets w. partial checksum");

  CHECK(features() & (1 << VIRTIO_NET_F_CTRL_VQ),
        "There's a control queue");

  CHECK(features() & (1 << VIRTIO_F_ANY_LAYOUT),
        "Queue can handle any header/data layout");

  CHECK(features() & (1 << VIRTIO_F_RING_INDIRECT_DESC),
        "We can use indirect descriptors");

  CHECK(features() & (1 << VIRTIO_F_RING_EVENT_IDX),
        "There's a Ring Event Index to use");

  CHECK(features() & (1 << VIRTIO_NET_F_MQ),
        "There are multiple queue pairs");

  if (features() & (1 << VIRTIO_NET_F_MQ))
    printf("\t\t* max_virtqueue_pairs: 0x%x \n",_conf.max_virtq_pairs);

  CHECK(features() & (1 << VIRTIO_NET_F_MRG_RXBUF),
        "Merge RX buffers");


  // Step 1 - Initialize RX/TX queues
  auto success = assign_queue(0, (uint32_t)rx_q.queue_desc());
  CHECK(success, "RX queue assigned (0x%x) to device",
        (uint32_t)rx_q.queue_desc());

  success = assign_queue(1, (uint32_t)tx_q.queue_desc());
  CHECK(success, "TX queue assigned (0x%x) to device",
        (uint32_t)tx_q.queue_desc());

  // Step 2 - Initialize Ctrl-queue if it exists
  if (features() & (1 << VIRTIO_NET_F_CTRL_VQ)) {
    success = assign_queue(2, (uint32_t)tx_q.queue_desc());
    CHECK(success, "CTRL queue assigned (0x%x) to device",
          (uint32_t)ctrl_q.queue_desc());
  }

  // Step 3 - Fill receive queue with buffers
  // DEBUG: Disable
  INFO("VirtioNet", "Adding %i receive buffers of size %i",
       rx_q.size() / 2, bufsize());

  for (int i = 0; i < rx_q.size() / 2; i++) add_receive_buffer();

  // Step 4 - If there are many queues, we should negotiate the number.
  // Set config length, based on whether there are multiple queues
  if (features() & (1 << VIRTIO_NET_F_MQ))
    _config_length = sizeof(config);
  else
    _config_length = sizeof(config) - sizeof(uint16_t);
  // @todo: Specify how many queues we're going to use.

  // Step 5 - get the mac address (we're demanding this feature)
  // Step 6 - get the status - demanding this as well.
  // Getting the MAC + status
  get_config();

  CHECK(_conf.mac.major > 0, "Valid Mac address: %s",
        _conf.mac.str().c_str());


  // Step 7 - 9 - GSO: @todo Not using GSO features yet.

  // Signal setup complete.
  setup_complete((features() & needed_features) == needed_features);
  CHECK((features() & needed_features) == needed_features, "Signalled driver OK");

  // Hook up IRQ handler
  if (is_msix())
  {
    auto conf_del(delegate<void()>::from<VirtioNet,&VirtioNet::msix_conf_handler>(this));
    auto recv_del(delegate<void()>::from<VirtioNet,&VirtioNet::msix_recv_handler>(this));
    auto xmit_del(delegate<void()>::from<VirtioNet,&VirtioNet::msix_xmit_handler>(this));
    // update BSP IDT
    IRQ_manager::cpu(0).subscribe(irq() + 0, xmit_del);
    IRQ_manager::cpu(0).subscribe(irq() + 1, recv_del);
    IRQ_manager::cpu(0).subscribe(irq() + 2, conf_del);
  }
  else
  {
    // legacy PCI interrupt
    auto del(delegate<void()>::from<VirtioNet,&VirtioNet::irq_handler>(this));
    IRQ_manager::cpu(0).subscribe(irq(),del);
  }

  // Done
  INFO("VirtioNet", "Driver initialization complete");
  CHECK(_conf.status & 1, "Link up\n");
  rx_q.kick();
}

void VirtioNet::add_receive_buffer(){

  // Virtio Std. § 5.1.6.3
<<<<<<< HEAD
  auto* buf = new uint8_t[bufsize()];
=======
  auto* pkt = new uint8_t[sizeof(Packet) + bufsize()];
  // get a pointer to a virtionet header
  auto* vnet = pkt + sizeof(Packet) - sizeof(virtio_net_hdr);
>>>>>>> 680ae1d4

  debug2("<VirtioNet> Added receive-bufer @ 0x%x \n", (uint32_t)buf);

  Token token1 {
    {vnet, sizeof(virtio_net_hdr)},
      Token::IN };

  Token token2 {
    {vnet + sizeof(virtio_net_hdr),  (Token::size_type) bufsize()},
      Token::IN };

  std::array<Token, 2> tokens {{ token1, token2 }};

  rx_q.enqueue(tokens);
}

void VirtioNet::msix_conf_handler()
{
  debug("\t <VirtioNet> Configuration change:\n");

  // Getting the MAC + status
  debug("\t             Old status: 0x%x\n",_conf.status);
  get_config();
  debug("\t             New status: 0x%x \n",_conf.status);
}
void VirtioNet::msix_recv_handler()
{
  service_queues();
}
void VirtioNet::msix_xmit_handler()
{
  service_queues();
}

void VirtioNet::irq_handler(){

  debug2("<VirtioNet> handling IRQ \n");

  //Virtio Std. § 4.1.5.5, steps 1-3

  // Step 1. read ISR
  unsigned char isr = hw::inp(iobase() + VIRTIO_PCI_ISR);

  // Step 2. A) - one of the queues have changed
  if (isr & 1){

    // This now means service RX & TX interchangeably
    // We need a zipper-solution; we can't receive n packets before sending
    // anything - that's unfair.
    service_queues();
  }

  // Step 2. B)
  if (isr & 2){
    debug("\t <VirtioNet> Configuration change:\n");

    // Getting the MAC + status
    debug("\t             Old status: 0x%x\n",_conf.status);
    get_config();
    debug("\t             New status: 0x%x \n",_conf.status);
  }

}

<<<<<<< HEAD
auto create_packet(uint8_t* data, size_t sz, size_t cap)
{
  typedef VirtioNet::virtio_net_hdr vnet_hdr;
  
  return std::make_shared<Packet>(
        data + sizeof(vnet_hdr),
        cap - sizeof(vnet_hdr), 
        sz - sizeof(vnet_hdr), 
    [data] (uint8_t*, size_t) {
      delete[] data;
    });
=======
auto recv_packet(uint8_t* data, size_t sz, size_t cap)
{
  typedef VirtioNet::virtio_net_hdr vnet_hdr;

  auto* ptr = (Packet*) (data + sizeof(vnet_hdr) - sizeof(Packet));
  new (ptr) Packet(cap, sz);

  return std::shared_ptr<Packet> (ptr,
     [] (void* ptr)  {
       delete[] (uint8_t*) ptr;
     });
>>>>>>> 680ae1d4
}

void VirtioNet::service_queues(){
  debug2("<RX Queue> %i new packets \n",
         rx_q.new_incoming());

  /** For RX, we dequeue, add new buffers and let receiver is responsible for
      memory management (they know when they're done with the packet.) */

  int dequeued_rx = 0;
  uint32_t len = 0;
  uint8_t* data;
  int dequeued_tx = 0;

  rx_q.disable_interrupts();
  tx_q.disable_interrupts();
  // A zipper, alternating between sending and receiving
  while(rx_q.new_incoming() or tx_q.new_incoming()){

    // Do one RX-packet
    if (rx_q.new_incoming() ){

      auto res = rx_q.dequeue(); //BUG # 102? + sizeof(virtio_net_hdr);

      data = (uint8_t*) res.data();
      len += res.size();

      /*
      auto pckt_ptr = std::make_shared<Packet>
        (data + sizeof(virtio_net_hdr), // Offset buffer (bufstore knows the offseto)
         bufsize()-sizeof(virtio_net_hdr), // Capacity
         res.size() - sizeof(virtio_net_hdr), release_buffer); // Size
      */
<<<<<<< HEAD
      auto pckt_ptr = create_packet(data, res.size(), bufsize());
=======
      auto pckt_ptr = recv_packet(data, res.size(), bufsize());
>>>>>>> 680ae1d4

      _link_out(pckt_ptr);

      // Requeue a new buffer
      add_receive_buffer();

      dequeued_rx++;

    }

    // Do one TX-packet
    if (tx_q.new_incoming()){
      debug2("<VirtioNet> Dequeing TX");
      tx_q.dequeue();
      dequeued_tx++;
    }

  }

  debug2("<VirtioNet> Service loop about to kick RX if %i \n",
         dequeued_rx);
  // Let virtio know we have increased receive capacity
  if (dequeued_rx)
    rx_q.kick();


  rx_q.enable_interrupts();
  tx_q.enable_interrupts();

  // If we have a transmit queue, eat from it, otherwise let the stack know we
  // have increased transmit capacity
  if (dequeued_tx) {

    debug("<VirtioNet>%i dequeued, transmitting backlog\n", dequeued_tx);

    // transmit as much as possible from the buffer
    if (transmit_queue_){
      auto buf = transmit_queue_;
      transmit_queue_ = 0;
      transmit(buf);
    }else{
      debug("<VirtioNet> Transmit queue is empty \n");
    }

    // If we now emptied the buffer, offer packets to stack
    if (!transmit_queue_ && tx_q.num_free() > 1)
      transmit_queue_available_event_(tx_q.num_free() / 2);
    else
      debug("<VirtioNet> No event: !transmit q %i, num_avail %i \n",
            !transmit_queue_, tx_q.num_free());
  }

  debug("<VirtioNet> Done servicing queues\n");
}

void VirtioNet::add_to_tx_buffer(net::Packet_ptr pckt){
  if (transmit_queue_)
    transmit_queue_->chain(pckt);
  else
    transmit_queue_ = pckt;

#ifdef DEBUG
  size_t chain_length = 1;
  Packet_ptr next = transmit_queue_->tail();
  while (next) {
    chain_length++;
    next = next->tail();
  }
#endif

  debug("Buffering, %i packets chained \n", chain_length);

}

void VirtioNet::transmit(net::Packet_ptr pckt){
  debug2("<VirtioNet> Enqueuing %ib of data. \n",pckt->size());


  /** @note We have to send a virtio header first, then the packet.

      From Virtio std. §5.1.6.6:
      "When using legacy interfaces, transitional drivers which have not
      negotiated VIRTIO_F_ANY_LAYOUT MUST use a single descriptor for the struct
      virtio_net_hdr on both transmit and receive, with the network data in the
      following descriptors."

      VirtualBox *does not* accept ANY_LAYOUT, while Qemu does, so this is to
      support VirtualBox
  */

  int transmitted = 0;
  net::Packet_ptr tail {pckt};

  // Transmit all we can directly
  while (tx_q.num_free() and tail) {
    debug("%i tokens left in TX queue \n", tx_q.num_free());
    on_exit_to_physical_(tail);
    enqueue(tail);
    tail = tail->detach_tail();
    transmitted++;
    if (! tail)
      break;

  }

  // Notify virtio about new packets
  if (transmitted) {
    tx_q.kick();
  }

  // Buffer the rest
  if (tail) {
    add_to_tx_buffer(tail);

    debug("Buffering remaining packets \n");
  }

}

void VirtioNet::enqueue(net::Packet_ptr pckt){


  // This setup requires all tokens to be pre-chained like in SanOS
  Token token1 {{(uint8_t*) &empty_header, sizeof(virtio_net_hdr)},
      Token::OUT };

  Token token2 { {pckt->buffer(), (Token::size_type) pckt->size() }, Token::OUT };

  std::array<Token, 2> tokens {{ token1, token2 }};

  // Enqueue scatterlist, 2 pieces readable, 0 writable.
  tx_q.enqueue(tokens);

}<|MERGE_RESOLUTION|>--- conflicted
+++ resolved
@@ -173,13 +173,9 @@
 void VirtioNet::add_receive_buffer(){
 
   // Virtio Std. § 5.1.6.3
-<<<<<<< HEAD
-  auto* buf = new uint8_t[bufsize()];
-=======
   auto* pkt = new uint8_t[sizeof(Packet) + bufsize()];
   // get a pointer to a virtionet header
   auto* vnet = pkt + sizeof(Packet) - sizeof(virtio_net_hdr);
->>>>>>> 680ae1d4
 
   debug2("<VirtioNet> Added receive-bufer @ 0x%x \n", (uint32_t)buf);
 
@@ -244,19 +240,6 @@
 
 }
 
-<<<<<<< HEAD
-auto create_packet(uint8_t* data, size_t sz, size_t cap)
-{
-  typedef VirtioNet::virtio_net_hdr vnet_hdr;
-  
-  return std::make_shared<Packet>(
-        data + sizeof(vnet_hdr),
-        cap - sizeof(vnet_hdr), 
-        sz - sizeof(vnet_hdr), 
-    [data] (uint8_t*, size_t) {
-      delete[] data;
-    });
-=======
 auto recv_packet(uint8_t* data, size_t sz, size_t cap)
 {
   typedef VirtioNet::virtio_net_hdr vnet_hdr;
@@ -268,7 +251,6 @@
      [] (void* ptr)  {
        delete[] (uint8_t*) ptr;
      });
->>>>>>> 680ae1d4
 }
 
 void VirtioNet::service_queues(){
@@ -302,11 +284,7 @@
          bufsize()-sizeof(virtio_net_hdr), // Capacity
          res.size() - sizeof(virtio_net_hdr), release_buffer); // Size
       */
-<<<<<<< HEAD
-      auto pckt_ptr = create_packet(data, res.size(), bufsize());
-=======
       auto pckt_ptr = recv_packet(data, res.size(), bufsize());
->>>>>>> 680ae1d4
 
       _link_out(pckt_ptr);
 
