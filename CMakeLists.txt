cmake_minimum_required(VERSION 2.8.9)

project (includeos)

set(INCLUDEOS_ROOT ${CMAKE_CURRENT_SOURCE_DIR}/)

# test compiler
if(CMAKE_COMPILER_IS_GNUCC)
	# currently gcc is not supported due to problems cross-compiling a unikernel
	# (i.e., building a 32bit unikernel (only supported for now) on a 64bit system)
	message(FATAL_ERROR "usage of Gcc is not currently supported, please clean-up build directory and configure for clang through CC and CXX environmental variables")
endif(CMAKE_COMPILER_IS_GNUCC)

<<<<<<< HEAD
# set copmiler options (performance, warning-level, etc.)
include(${CMAKE_CURRENT_SOURCE_DIR}/cmake/compiler_options.txt)
=======
# TODO: should this not be moved into the library itself
set(INCLUDEOS_INSTALL_DIR $ENV{HOME}/IncludeOS_install/)
set(INCLUDEOS_ROOT ${CMAKE_CURRENT_SOURCE_DIR}/)

# get new stack protector value
execute_process(COMMAND git describe --dirty
	        WORKING_DIRECTORY ${INCLUDEOS_ROOT}
	        OUTPUT_VARIABLE OS_VERSION)
string(STRIP ${OS_VERSION} OS_VERSION)

# get current project version from git
execute_process(COMMAND awk "BEGIN{srand(); print int(rand()*65536)}"
                OUTPUT_VARIABLE STACK_PROTECTOR_VALUE)
string(STRIP ${STACK_PROTECTOR_VALUE} STACK_PROTECTOR_VALUE)

# stackrealign is needed to guarantee 16-byte stack alignment for SSE
# the compiler seems to be really dumb in this regard, creating a misaligned stack left and right
set(CAPABS "-mstackrealign -msse3 -fstack-protector-strong -D_STACK_GUARD_VALUE_=${STACK_PROTECTOR_VALUE} ")

# Various global defines
# * NO_DEBUG Disables  output from the debug macro
# * OS_TERMINATE_ON_CONTRACT_VIOLATION provides classic assert-like output from Expects / Ensures
# * _GNU_SOURCE enables POSIX-extensions in newlib, such as strnlen. ("everything newlib has", ref. cdefs.h)
set(CAPABS "${CAPABS} -DNO_DEBUG=1 -DOS_TERMINATE_ON_CONTRACT_VIOLATION -D_GNU_SOURCE")

set(WARNS  "-Wall -Wextra") #-pedantic

# configure options
option(debug "Build with debugging symbols (OBS: Dramatically increases binary size)" OFF)
option(debug-info "Build like \"all\" but with debugging output (i.e. the 'debug'-macro) enabled" OFF)
option(debug-all "Build with debugging symbols + debugging output, i.e. \"debug\" + \"debug-info\"" OFF)
option(minimal "Build for minimal size" OFF)
option(stripped "reduce size" OFF)

# set optimization level

if(debug OR debug-info OR debug-all)
	set(CAPABS "${CAPABS} -O0")
endif(debug OR debug-info OR debug-all)

if(minimal)
	set(CAPABS "${CAPABS} -Os")
endif(minimal)

if(stripped)
	set(CAPABS "${CAPABS} -O2")
endif(stripped)

if(debug OR debug-all)
	set(CAPABS "${CAPABS} -ggdb3 -DGSL_THROW_ON_CONTRACT_VIOLATION")
endif(debug OR debug-all)

if(debug-info OR debug-all)
	set(CAPABS "${CAPABS} -UNO_DEBUG")
endif(debug-info OR debug-all)

option(silent OFF)
if(silent)
	set(CAPABS "${CAPABS} -DNO-INFO=1")
endif(silent)

# these kinda work with llvm
set(CMAKE_CXX_FLAGS "-MMD -target i686-elf ${CAPABS} ${WARNS} -c -m32 -std=c++14 -D_LIBCPP_HAS_NO_THREADS=1 -DOS_VERSION=\\\"${OS_VERSION}\\\"")
set(CMAKE_C_FLAGS "-MMD -target i686-elf ${CAPABS} ${WARNS} -c -m32  -D_LIBCPP_HAS_NO_THREADS=1 -DOS_VERSION=\"\"${OS_VERSION}\"\"")
>>>>>>> a55d001a

# either download or cross-compile needed libraries
option(from_bundle "Download and use pre-compiled libraries for cross-comilation" ON)
include(${CMAKE_CURRENT_SOURCE_DIR}/cmake/cross_compiled_libraries.txt)

add_subdirectory(src)
add_subdirectory(vmbuild)

option(examples "Build example unikernels in /examples" ON)
if(examples)
	add_subdirectory(examples)
endif(examples)

install(DIRECTORY api/ DESTINATION include/api
	FILES_MATCHING PATTERN "*.h")

enable_testing()
add_subdirectory(test)<|MERGE_RESOLUTION|>--- conflicted
+++ resolved
@@ -11,10 +11,6 @@
 	message(FATAL_ERROR "usage of Gcc is not currently supported, please clean-up build directory and configure for clang through CC and CXX environmental variables")
 endif(CMAKE_COMPILER_IS_GNUCC)
 
-<<<<<<< HEAD
-# set copmiler options (performance, warning-level, etc.)
-include(${CMAKE_CURRENT_SOURCE_DIR}/cmake/compiler_options.txt)
-=======
 # TODO: should this not be moved into the library itself
 set(INCLUDEOS_INSTALL_DIR $ENV{HOME}/IncludeOS_install/)
 set(INCLUDEOS_ROOT ${CMAKE_CURRENT_SOURCE_DIR}/)
@@ -79,7 +75,6 @@
 # these kinda work with llvm
 set(CMAKE_CXX_FLAGS "-MMD -target i686-elf ${CAPABS} ${WARNS} -c -m32 -std=c++14 -D_LIBCPP_HAS_NO_THREADS=1 -DOS_VERSION=\\\"${OS_VERSION}\\\"")
 set(CMAKE_C_FLAGS "-MMD -target i686-elf ${CAPABS} ${WARNS} -c -m32  -D_LIBCPP_HAS_NO_THREADS=1 -DOS_VERSION=\"\"${OS_VERSION}\"\"")
->>>>>>> a55d001a
 
 # either download or cross-compile needed libraries
 option(from_bundle "Download and use pre-compiled libraries for cross-comilation" ON)
