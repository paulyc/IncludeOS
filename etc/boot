--- conflicted
+++ resolved
@@ -67,12 +67,9 @@
 parser.add_argument("-d", "--debug", dest="debug", action="store_true",
                     help="Start hypervisor in debug mode if available")
 
-<<<<<<< HEAD
-=======
 parser.add_argument("--with-solo5", dest="solo5", action="store_true",
                     help="Run includeOS on solo5 kernel with ukvm-bin as monitor")
 
->>>>>>> ef180520
 parser.add_argument('vmargs', nargs='*', help="Arguments to pass on to the VM start / main")
 
 args = parser.parse_args()
@@ -222,8 +219,5 @@
     vm.boot(timeout = None, multiboot = True, debug = args.debug, kernel_args = " ".join(args.vmargs), image_name = image_name)
 else:
     vm.boot(timeout = None, multiboot = False, debug = args.debug, kernel_args = None, image_name = image_name)
-<<<<<<< HEAD
-    vm.boot(timeout = None, multiboot = False, kernel_args = None, image_name = image_name)
-=======
->>>>>>> ef180520
+
 exit(0);