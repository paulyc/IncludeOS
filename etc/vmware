--- conflicted
+++ resolved
@@ -120,8 +120,6 @@
 def write_ova(instance_path, servicename):
     vmxfile = "{filename}.vmx".format(filename=servicename)
     vmx_full_path = os.path.join(instance_path, vmxfile)
-<<<<<<< HEAD
-=======
     vmx_full_path_new = vmx_full_path + ".new"
     f1 = open(vmx_full_path, 'r')
     f2 = open(vmx_full_path_new, 'w')
@@ -130,7 +128,6 @@
     f1.close()
     f2.close()
     os.rename(vmx_full_path_new, vmx_full_path)
->>>>>>> 89d4abae
     ovafile = "{filename}.ova".format(filename=servicename)
     ova_full_path = os.path.join(instance_path, ovafile)
     subprocess.call([ovftool_cmd, vmx_full_path, ova_full_path])
