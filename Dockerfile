--- conflicted
+++ resolved
@@ -1,8 +1,4 @@
 FROM ubuntu:xenial as base
-<<<<<<< HEAD
-LABEL maintainer="Martin Nordsletten, S Taiyeba Haroon"
-=======
->>>>>>> 93dd6189
 
 RUN apt-get update && apt-get -y install \
     sudo \
@@ -29,12 +25,6 @@
     mkdir -p /etc/fixuid && \
     printf "user: $USER\ngroup: $GROUP\npaths:\n  - /service\n" > /etc/fixuid/config.yml
 
-<<<<<<< HEAD
-RUN echo "LANG=C.UTF-8" > /etc/default/locale
-
-#########################
-
-=======
 ARG CUSTOM_TAG
 LABEL org.label-schema.schema-version="1.0" \
       org.label-schema.name="IncludeOS builder" \
@@ -45,7 +35,6 @@
 RUN echo "LANG=C.UTF-8" > /etc/default/locale
 
 #########################
->>>>>>> 93dd6189
 FROM base as source-build
 
 RUN apt-get update && apt-get -y install \
@@ -59,11 +48,7 @@
 WORKDIR /root/IncludeOS
 COPY . .
 
-<<<<<<< HEAD
-# Ability to specify custom tag that overwrites any existing tag. This will then match the reported IncludeOS version
-=======
 # Ability to specify custom tag that overwrites any existing tag. This will then match what IncludeOS reports itself.
->>>>>>> 93dd6189
 ARG CUSTOM_TAG
 RUN git describe --tags --dirty > /ios_version.txt
 RUN : ${CUSTOM_TAG:=$(git describe --tags)} && git tag -d $(git describe --tags); git tag $CUSTOM_TAG && git describe --tags --dirty > /custom_tag.txt
@@ -72,10 +57,6 @@
 RUN ./install.sh -n
 
 #############################
-<<<<<<< HEAD
-
-=======
->>>>>>> 93dd6189
 FROM base as grubify
 
 RUN apt-get update && apt-get -y install \
@@ -87,10 +68,6 @@
 ENTRYPOINT ["fixuid", "/home/ubuntu/IncludeOS_install/includeos/scripts/grubify.sh"]
 
 ###########################
-<<<<<<< HEAD
-
-=======
->>>>>>> 93dd6189
 FROM base as build
 
 RUN apt-get update && apt-get -y install \
@@ -103,14 +80,11 @@
     && pip install pystache antlr4-python2-runtime && \
     apt-get remove -y python-pip && \
     apt autoremove -y
-<<<<<<< HEAD
-=======
 
 ARG VCS_REF="Check file /ios_version.txt inside container"
 LABEL org.label-schema.description="Build a service using IncludeOS" \
       org.label-schema.vcs-ref=$VCS_REF \
       org.label-schema.docker.cmd="docker run -v $PWD:/service <container>"
->>>>>>> 93dd6189
 
 WORKDIR /service
 
@@ -127,9 +101,6 @@
 CMD mkdir -p build && \
   cd build && \
   cp $(find /usr/local/includeos -name chainloader) /service/build/chainloader && \
-<<<<<<< HEAD
-=======
   echo "IncludeOS version:" $(cat /ios_version.txt) "tag:" $(cat /custom_tag.txt) && \
->>>>>>> 93dd6189
   cmake .. && \
   make