--- conflicted
+++ resolved
@@ -29,12 +29,8 @@
 def startBenchmark(line):
     print "<test.py> Starting WS benchmark"
     try:
-<<<<<<< HEAD
-        ws = DummyClient('ws://10.0.0.42:8000/', protocols=['http-only', 'chat'])
         print "<test.py> WS-client connecting"
-=======
         ws = DummyClient('ws://10.0.0.55:8000/', protocols=['http-only', 'chat'])
->>>>>>> 998be5b1
         ws.connect()
         print "<test.py> WS-client conneted, doing run_forever"
         ws.run_forever()
