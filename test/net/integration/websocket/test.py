--- conflicted
+++ resolved
@@ -36,10 +36,7 @@
 
 
     def received_message(self, m):
-<<<<<<< HEAD
         #print "<test.py> received message"
-=======
->>>>>>> b47f4d5f
         self.count += 1
         if self.count >= 1000:
             print "<test.py> received ", self.count, "messages. Closing."
