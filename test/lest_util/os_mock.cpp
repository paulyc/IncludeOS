--- conflicted
+++ resolved
@@ -89,14 +89,8 @@
 void OS::multiboot(unsigned) {}
 
 #include <system_log>
-<<<<<<< HEAD
-void SystemLog::print_all() {
-  printf("SystemLog::print_all();\n");
-}
-=======
 void SystemLog::initialize() {}
 void SystemLog::set_flags(uint32_t) {}
->>>>>>> fb09b5a3
 
 /// Kernel ///
 char _binary_apic_boot_bin_end;
