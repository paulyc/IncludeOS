--- conflicted
+++ resolved
@@ -66,10 +66,7 @@
 void OS::default_stdout(const char*, size_t) {}
 void OS::event_loop() {}
 void OS::block() {}
-<<<<<<< HEAD
-=======
 void OS::halt() {}
->>>>>>> b3e7477a
 void OS::resume_softreset(intptr_t) {}
 bool OS::is_softreset_magic(uint32_t) {
   return true;
@@ -109,20 +106,6 @@
   uintptr_t get_cpu_esp() {
     return 0xdeadbeef;
   }
-
-  void kprintf(const char* format, ...){
-    va_list args;
-    va_start (args, format);
-    vprintf (format, args);
-    va_end (args);
-  }
-
-  void kprint(const char* str){
-    printf(str);
-  }
-
-  void* heap_end;
-  void* heap_begin;
 
 /// C ABI ///
   void _init_c_runtime() {}
