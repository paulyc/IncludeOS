// This file is a part of the IncludeOS unikernel - www.includeos.org
//
// Copyright 2015 Oslo and Akershus University College of Applied Sciences
// and Alfred Bratterud
//
// Licensed under the Apache License, Version 2.0 (the "License");
// you may not use this file except in compliance with the License.
// You may obtain a copy of the License at
//
//     http://www.apache.org/licenses/LICENSE-2.0
//
// Unless required by applicable law or agreed to in writing, software
// distributed under the License is distributed on an "AS IS" BASIS,
// WITHOUT WARRANTIES OR CONDITIONS OF ANY KIND, either express or implied.
// See the License for the specific language governing permissions and
// limitations under the License.

#include <os>
#include <net/inet4>
#include <net/dhcp/dh4client.hpp>
#include <math.h> // rand()
#include <sstream>

// An IP-stack object
std::unique_ptr<net::Inet4<VirtioNet> > inet;

using namespace std::chrono;


std::string header(int content_size) {
  std::string head="HTTP/1.1 200 OK \n "                \
    "Date: Mon, 01 Jan 1970 00:00:01 GMT \n"            \
    "Server: IncludeOS prototype 4.0 \n"                \
    "Last-Modified: Wed, 08 Jan 2003 23:11:55 GMT \n"     \
    "Content-Type: text/html; charset=UTF-8 \n"            \
    "Content-Length: "+std::to_string(content_size)+"\n"   \
    "Accept-Ranges: bytes\n"                               \
    "Connection: close\n\n";

  return head;
}

std::string html() {
  int color = rand();
  std::stringstream stream;

  /* HTML Fonts */
  std::string ubuntu_medium  = "font-family: \'Ubuntu\', sans-serif; font-weight: 500; ";
  std::string ubuntu_normal  = "font-family: \'Ubuntu\', sans-serif; font-weight: 400; ";
  std::string ubuntu_light  = "font-family: \'Ubuntu\', sans-serif; font-weight: 300; ";

  /* HTML */
  stream << "<html><head>"
         << "<link href='https://fonts.googleapis.com/css?family=Ubuntu:500,300' rel='stylesheet' type='text/css'>"
         << "</head><body>"
         << "<h1 style= \"color: " << "#" << std::hex << (color >> 8) << "\">"
         <<  "<span style=\""+ubuntu_medium+"\">Include</span><span style=\""+ubuntu_light+"\">OS</span> </h1>"
         <<  "<h2>Now speaks TCP!</h2>"
    // .... generate more dynamic content
         << "<p> This is improvised http, but proper suff is in the works. </p>"
         << "<footer><hr /> &copy; 2016, IncludeOS AS @ 60&deg; north </footer>"
         << "</body></html>\n";

  std::string html = stream.str();

  return html;
}

const std::string NOT_FOUND = "HTTP/1.1 404 Not Found \n Connection: close\n\n";

extern char _end;

uint64_t TCP_BYTES_RECV = 0;
uint64_t TCP_BYTES_SENT = 0;

void Service::start() {
  // Assign a driver (VirtioNet) to a network interface (eth0)
  // @note: We could determine the appropirate driver dynamically, but then we'd
  // have to include all the drivers into the image, which  we want to avoid.
  hw::Nic<VirtioNet>& eth0 = hw::Dev::eth<0,VirtioNet>();

  // Bring up a network stack, attached to the nic
  // @note : No parameters after 'nic' means we'll use DHCP for IP config.
  inet = std::make_unique<net::Inet4<VirtioNet> >(eth0);

  // Static IP configuration, until we (possibly) get DHCP
  // @note : Mostly to get a robust demo service that it works with and without DHCP
  inet->network_config( { 10,0,0,42 },      // IP
                        { 255,255,255,0 },  // Netmask
                        { 10,0,0,1 },       // Gateway
                        { 8,8,8,8 } );      // DNS

  srand(OS::cycles_since_boot());

  // Set up a TCP server
  auto& server = inet->tcp().bind(80);
  inet->tcp().set_MSL(5s);
  auto& server_mem = inet->tcp().bind(4243);

  // Set up a UDP server
  net::UDP::port_t port = 4242;
  auto& conn = inet->udp().bind(port);

  net::UDP::port_t port_mem = 4243;
  auto& conn_mem = inet->udp().bind(port_mem);



  hw::PIT::instance().on_repeated_timeout(10s, []{
      printf("<Service> TCP STATUS:\n%s \n", inet->tcp().status().c_str());
<<<<<<< HEAD
      auto memuse =  OS::memory_usage();
      printf("Current memory usage: %i b, (%f MB) \n", memuse, float(memuse)  / 1000000);
=======
      printf("Current memory usage: %u MB \n", OS::memory_usage() / 1000000);
      printf("Recv: %llu Sent: %llu\n", TCP_BYTES_RECV, TCP_BYTES_SENT);
>>>>>>> f933e937
    });

  server_mem.onConnect([] (auto conn) {
      conn->read(1024, [conn](net::TCP::buffer_t buf, size_t n) {
          TCP_BYTES_RECV += n;
          // create string from buffer
          std::string received { (char*)buf.get(), n };
          auto reply = std::to_string(OS::memory_usage())+"\n";
          // Send the first packet, and then wait for ARP
          printf("TCP Mem: Reporting memory size as %s bytes\n", reply.c_str());
          conn->write(reply.c_str(), reply.size(), [conn](size_t n) {
              TCP_BYTES_SENT += n;
              conn->close();
            });
        });
    });



  // Add a TCP connection handler - here a hardcoded HTTP-service
  server.onConnect([] (auto conn) {
        // read async with a buffer size of 1024 bytes
        // define what to do when data is read
        conn->read(1024, [conn](net::TCP::buffer_t buf, size_t n) {
            TCP_BYTES_RECV += n;
            // create string from buffer
            std::string data { (char*)buf.get(), n };

            if (data.find("GET / ") != std::string::npos) {

              auto htm = html();
              auto hdr = header(htm.size());

              // create response
              conn->write(hdr.data(), hdr.size(), [](size_t n) { TCP_BYTES_SENT += n; });
              conn->write(htm.data(), htm.size(), [](size_t n) { TCP_BYTES_SENT += n; });
            }
            else {
              conn->write(NOT_FOUND.data(), NOT_FOUND.size(), [](size_t n) { TCP_BYTES_SENT += n; });
            }
          });

      }).onDisconnect([](auto conn, auto reason) {
          conn->close();
        }).onPacketReceived([](auto, auto packet) {});


  // UDP connection handler
  conn.on_read([&] (net::UDP::addr_t addr, net::UDP::port_t port, const char* data, int len) {
      std::string received = std::string(data,len);
      std::string reply = received;

      // Send the first packet, and then wait for ARP
      conn.sendto(addr, port, reply.c_str(), reply.size());
    });

  // UDP utility to return memory usage
  conn_mem.on_read([&] (net::UDP::addr_t addr, net::UDP::port_t port, const char* data, int len) {
      std::string received = std::string(data,len);
      Expects(received == "memsize");
      auto reply = std::to_string(OS::memory_usage());
      // Send the first packet, and then wait for ARP
      printf("Reporting memory size as %s bytes\n", reply.c_str());
      conn.sendto(addr, port, reply.c_str(), reply.size());
    });



  printf("*** TEST SERVICE STARTED *** \n");
  auto memuse = OS::memory_usage();
  printf("Current memory usage: %i b, (%f MB) \n", memuse, float(memuse)  / 1000000);
  printf("Ready to start\n");
  printf("Ready for UDP\n");
  printf("Ready for ICMP\n");
  printf("Ready for TCP\n");
}<|MERGE_RESOLUTION|>--- conflicted
+++ resolved
@@ -108,13 +108,11 @@
 
   hw::PIT::instance().on_repeated_timeout(10s, []{
       printf("<Service> TCP STATUS:\n%s \n", inet->tcp().status().c_str());
-<<<<<<< HEAD
+
       auto memuse =  OS::memory_usage();
       printf("Current memory usage: %i b, (%f MB) \n", memuse, float(memuse)  / 1000000);
-=======
-      printf("Current memory usage: %u MB \n", OS::memory_usage() / 1000000);
       printf("Recv: %llu Sent: %llu\n", TCP_BYTES_RECV, TCP_BYTES_SENT);
->>>>>>> f933e937
+
     });
 
   server_mem.onConnect([] (auto conn) {
